--- conflicted
+++ resolved
@@ -21,13 +21,8 @@
 env:
   PYTHONWARNINGS: ignore::UserWarning
   PYTHON_CORE_PKGS: wheel
-<<<<<<< HEAD
-  PYPI_ONLY: z3-solver pybnb
-  PYPY_EXCLUDE: scipy numdifftools seaborn statsmodels
-=======
   PYPI_ONLY: z3-solver linear-tree
   PYPY_EXCLUDE: scipy numdifftools seaborn statsmodels linear-tree
->>>>>>> 06452a9a
   CACHE_VER: v221013.1
   NEOS_EMAIL: tests@pyomo.org
   SRC_REF: ${{ github.head_ref || github.ref }}
