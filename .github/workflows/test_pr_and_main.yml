name: GitHub CI

on:
  push:
    branches:
      - main
  pull_request:
    branches:
      - main
    types:
      - opened
      - reopened
      - synchronize
      - ready_for_review
  workflow_dispatch:
    inputs:
      git-ref:
        description: Git Hash (Optional)
        required: false

concurrency:
  group: ${{ github.workflow }}-${{ github.event.pull_request.number || github.ref }}
  cancel-in-progress: true

defaults:
  run:
    shell: bash -l {0}

env:
  PYTHONWARNINGS: ignore::UserWarning
  PYTHON_CORE_PKGS: wheel
  PYPI_ONLY: z3-solver pybnb
  PYPY_EXCLUDE: scipy numdifftools seaborn statsmodels
  CACHE_VER: v221013.1
  NEOS_EMAIL: tests@pyomo.org
  SRC_REF: ${{ github.head_ref || github.ref }}

jobs:
  lint:
    name: lint/style-and-typos
    runs-on: ubuntu-latest
    if: |
      contains(github.event.pull_request.title, '[WIP]') != true && !github.event.pull_request.draft
    steps:
    - name: Checkout Pyomo source
      uses: actions/checkout@v4
    - name: Set up Python
      uses: actions/setup-python@v5
      with:
        python-version: '3.10'
    - name: Black Formatting Check
      run: |
        # Note v24.4.1 fails due to a bug in the parser
        pip install 'black!=24.4.1'
        black . -S -C --check --diff --exclude examples/pyomobook/python-ch/BadIndent.py
    - name: Spell Check
      uses: crate-ci/typos@master
      with: 
        config: ./.github/workflows/typos.toml
    - name: URL Checker
      uses: urlstechie/urlchecker-action@0.0.34
      with:
        # A comma-separated list of file types to cover in the URL checks
        file_types: .md,.rst,.py
        # Choose whether to include file with no URLs in the prints.
        print_all: false
        # More verbose summary at the end of a run
        verbose: true
        # How many times to retry a failed request (defaults to 1)
        retry_count: 3
        # Exclude Jenkins because it's behind a firewall; ignore RTD because
        # a magically-generated string is triggering a failure
        exclude_urls: https://pyomo-jenkins.sandia.gov/,https://pyomo.readthedocs.io/en/%s/errors.html


  build:
    name: ${{ matrix.TARGET }}/${{ matrix.python }}${{ matrix.other }}
    needs: lint  # the linter job is a prerequisite for PRs
    runs-on: ${{ matrix.os }}
    timeout-minutes: 120
    strategy:
      fail-fast: false
      matrix:
        os: [ubuntu-latest, macos-13, windows-latest]
        python: [ 3.8, 3.9, '3.10', '3.11', '3.12' ]
        other: [""]
        category: [""]

        # win/3.8 conda builds no longer work due to environment not being able
        # to resolve. We are skipping it now.
        exclude:
        - os: windows-latest
          python: 3.8
        include:
        - os: ubuntu-latest
          TARGET: linux
          PYENV: pip

        - os: macos-13
          TARGET: osx
          PYENV: pip

        - os: windows-latest
          TARGET: win
          PYENV: conda
          PACKAGES: glpk pytest-qt filelock

        - os: ubuntu-latest
          python: '3.11'
          other: /conda
          skip_doctest: 1
          TARGET: linux
          PYENV: conda
          PACKAGES: pytest-qt

        - os: ubuntu-latest
          python: '3.10'
          other: /mpi
          mpi: 3
          skip_doctest: 1
          TARGET: linux
          PYENV: conda
          PACKAGES: openmpi mpi4py

        - os: ubuntu-latest
          python: '3.11'
          other: /singletest
          category: "-m 'neos or importtest'"
          skip_doctest: 1
          TARGET: linux
          PYENV: pip

        - os: ubuntu-latest
          python: '3.10'
          other: /cython
          setup_options: --with-cython
          skip_doctest: 1
          TARGET: linux
          PYENV: pip
          PACKAGES: cython

        - os: windows-latest
          python: 3.8
          other: /pip
          skip_doctest: 1
          TARGET: win
          PYENV: pip

        - os: ubuntu-latest
          python: 3.8
          other: /slim
          slim: 1
          skip_doctest: 1
          TARGET: linux
          PYENV: pip

        - os: ubuntu-latest
          python: 3.9
          other: /pyutilib
          TARGET: linux
          PYENV: pip
          PACKAGES: pyutilib

        - os: ubuntu-latest
          python: pypy-3.9
          skip_doctest: 1
          TARGET: linux
          PYENV: pip

    steps:
    - name: Checkout Pyomo source
      uses: actions/checkout@v4

    - name: Configure job parameters
      run: |
        JOB="${{matrix.TARGET}}/${{matrix.python}}${{matrix.other}}"
        echo "GHA_JOBNAME=$JOB" | sed 's|/|_|g' >> $GITHUB_ENV
        if test -z "${{matrix.other}}"; then
            echo "GHA_JOBGROUP=${{matrix.TARGET}}" >> $GITHUB_ENV
        else
            echo "GHA_JOBGROUP=other" >> $GITHUB_ENV
        fi
        # Note: pandas 1.0.3 causes gams 29.1.0 import to fail in python 3.8
        EXTRAS=tests
        if test -z "${{matrix.slim}}"; then
            EXTRAS="$EXTRAS,docs,optional"
        fi
        echo "EXTRAS=$EXTRAS" >> $GITHUB_ENV
        PYTHON_PACKAGES="${{matrix.PACKAGES}}"
        echo "PYTHON_PACKAGES=$PYTHON_PACKAGES" \
            | tr '\n' ' ' | sed 's/ \+/ /g' >> $GITHUB_ENV

    #- name: Pip package cache
    #  uses: actions/cache@v4
    #  if: matrix.PYENV == 'pip'
    #  id: pip-cache
    #  with:
    #    path: cache/pip
    #    key: pip-${{env.CACHE_VER}}.0-${{runner.os}}-${{matrix.python}}

    #- name: OS package cache
    #  uses: actions/cache@v4
    #  if: matrix.TARGET != 'osx'
    #  id: os-cache
    #  with:
    #    path: cache/os
    #    key: pkg-${{env.CACHE_VER}}.0-${{runner.os}}

    - name: install GiNaC
      if: matrix.other == '/singletest'
      run: |
        cd ..
        curl https://www.ginac.de/CLN/cln-1.3.7.tar.bz2 >cln-1.3.7.tar.bz2
        tar -xvf cln-1.3.7.tar.bz2
        cd cln-1.3.7
        ./configure
        make -j 2
        sudo make install
        cd ..
        curl https://www.ginac.de/ginac-1.8.7.tar.bz2 >ginac-1.8.7.tar.bz2
        tar -xvf ginac-1.8.7.tar.bz2
        cd ginac-1.8.7
        ./configure
        make -j 2
        sudo make install

    - name: TPL package download cache
      uses: actions/cache@v4
      if: ${{ ! matrix.slim }}
      id: download-cache
      with:
        path: cache/download
        key: download-${{env.CACHE_VER}}.0-${{runner.os}}

    - name: Configure curl
      run: |
        CURLRC="$(cat <<EOF
           retry = 0
           max-time = 30
        EOF
        )"
        echo "$CURLRC" > ${GITHUB_WORKSPACE}/.curlrc
        echo "$CURLRC" > ${GITHUB_WORKSPACE}/_curlrc
        echo "CURL_HOME=$GITHUB_WORKSPACE" >> $GITHUB_ENV

    - name: Update OSX
      if: matrix.TARGET == 'osx'
      run: |
        mkdir -p ${GITHUB_WORKSPACE}/cache/os
        export HOMEBREW_CACHE=${GITHUB_WORKSPACE}/cache/os
        # Be cautious running brew update: it can break
        #    setup-python on OSX
        # brew update
        #
        # Notes:
        #  - install glpk
        #  - pyodbc needs: gcc pkg-config unixodbc freetds
        for pkg in bash pkg-config unixodbc freetds glpk ginac; do
            brew list $pkg || brew install $pkg
        done

    - name: Update Linux
      if: matrix.TARGET == 'linux'
      run: |
        mkdir -p ${GITHUB_WORKSPACE}/cache/os
        # Notes:
        #  - install glpk
        #  - ipopt needs: libopenblas-dev gfortran liblapack-dev
        sudo apt-get -o Dir::Cache=${GITHUB_WORKSPACE}/cache/os \
            install libopenblas-dev gfortran liblapack-dev glpk-utils \
            libginac-dev
        sudo chmod -R 777 ${GITHUB_WORKSPACE}/cache/os

    - name: Update Windows
      if: matrix.TARGET == 'win'
      run: |
        echo "SETUPTOOLS_USE_DISTUTILS=local" >> $GITHUB_ENV

    - name: Set up Python ${{ matrix.python }}
      if: matrix.PYENV == 'pip'
      uses: actions/setup-python@v5
      with:
        python-version: ${{ matrix.python }}

    - name: Set up Miniconda Python ${{ matrix.python }}
      if: matrix.PYENV == 'conda'
      uses: conda-incubator/setup-miniconda@v3
      with:
        auto-update-conda: false
        python-version: ${{ matrix.python }}

    # This is necessary for qt (UI) tests; the package utilized here does not
    # have support for OSX.
    - name: Set up UI testing infrastructure
      if: ${{ matrix.TARGET != 'osx' }}
      uses: pyvista/setup-headless-display-action@v2
      with:
        qt: true
        pyvista: false

    # GitHub actions is very fragile when it comes to setting up various
    # Python interpreters, expecially the setup-miniconda interface.
    # Per the setup-miniconda documentation, it is important to always
    # invoke bash as a login shell ('shell: bash -l {0}') so that the
    # conda environment is properly activated.  However, running within
    # a login shell appears to foul up the link to python from
    # setup-python.  Further, we have anecdotal evidence that
    # subprocesses invoked through $(python -c ...) and `python -c ...`
    # will not pick up the python activated by setup-python on OSX.
    #
    # Our solution is to define a PYTHON_EXE environment variable that
    # can be explicitly called within subprocess calls to reach the
    # correct interpreter.  Note that we must explicitly run in a *non*
    # login shell to set up the environment variable for the
    # setup-python environments.

    - name: Install Python Packages (pip)
      if: matrix.PYENV == 'pip'
      shell: bash # DO NOT REMOVE: see note above
      run: |
        python -c 'import sys;print(sys.executable)'
        python -m pip install --cache-dir cache/pip --upgrade pip
        python -m pip install --cache-dir cache/pip setuptools
        PYOMO_DEPENDENCIES=`python setup.py dependencies \
            --extras "$EXTRAS" | tail -1`
        PACKAGES="${PYTHON_CORE_PKGS} ${PYTHON_PACKAGES} ${PYOMO_DEPENDENCIES} "
        if [[ ${{matrix.python}} == pypy* ]]; then
            EXCLUDE="$PYPY_EXCLUDE $EXCLUDE"
        fi
        EXCLUDE=`echo "$EXCLUDE" | xargs`
        if test -n "$EXCLUDE"; then
            for WORD in $EXCLUDE; do
                PACKAGES=${PACKAGES//$WORD / }
            done
        fi
        python -m pip install --cache-dir cache/pip ${PACKAGES}
        python -m pip install --cache-dir cache/pip pymysql || \
            python -m pip install --cache-dir cache/pip pymysql
        if test -z "${{matrix.slim}}"; then
            python -m pip install --cache-dir cache/pip cplex docplex \
                || echo "WARNING: CPLEX Community Edition is not available"
            python -m pip install --cache-dir cache/pip gurobipy==10.0.3 \
                || echo "WARNING: Gurobi is not available"
            python -m pip install --cache-dir cache/pip xpress \
                || echo "WARNING: Xpress Community Edition is not available"
<<<<<<< HEAD
            python -m pip install --cache-dir cache/pip pybnb \
                || echo "WARNING: pybnb is not available"
=======
            python -m pip install --cache-dir cache/pip maingopy \
                || echo "WARNING: MAiNGO is not available"
>>>>>>> 5f3a9aa3
            if [[ ${{matrix.python}} == pypy* ]]; then
                echo "skipping wntr for pypy"
            else
                python -m pip install wntr \
                    || echo "WARNING: WNTR is not available"
            fi
        fi
        python -c 'import sys; print("PYTHON_EXE=%s" \
            % (sys.executable,))' >> $GITHUB_ENV
        echo ""
        echo "Final pip environment:"
        python -m pip list | sed 's/^/    /'

    - name: Install Python packages (conda)
      if: matrix.PYENV == 'conda'
      run: |
        # Set up environment
        conda config --set always_yes yes
        conda config --set auto_update_conda false
        conda config --remove channels defaults
        conda config --append channels nodefaults
        conda config --append channels conda-forge
        # Try to install mamba
        conda install --update-deps -q -y -n base conda-libmamba-solver \
            || MAMBA_FAILED=1
        if test -z "$MAMBA_FAILED"; then
            echo "*** Activating the mamba environment solver ***"
            conda config --set solver libmamba
        fi
        # Add the rest of the channels
        conda config --append channels gurobi
        conda config --append channels ibmdecisionoptimization
        conda config --append channels fico-xpress
        # Print environment info
        echo "*** CONDA environment: ***"
        conda info
        conda config --show-sources
        conda config --show channels
        conda list --show-channel-urls
        which python
        python --version
        # Note: some pypi packages are not available through conda
        PYOMO_DEPENDENCIES=`python setup.py dependencies \
            --extras "$EXTRAS" | tail -1`
        PACKAGES="${PYTHON_CORE_PKGS} ${PYTHON_PACKAGES} ${PYOMO_DEPENDENCIES} "
        if [[ ${{matrix.python}} == pypy* ]]; then
            EXCLUDE="$PYPY_EXCLUDE $EXCLUDE"
        fi
        # HACK: Remove problem packages on conda+Linux
        if test "${{matrix.TARGET}}" == linux; then
            EXCLUDE="casadi numdifftools $EXCLUDE"
        fi
        EXCLUDE=`echo "$EXCLUDE" | xargs`
        if test -n "$EXCLUDE"; then
            for WORD in $EXCLUDE; do
                PACKAGES=${PACKAGES//$WORD / }
            done
        fi
        for PKG in $PACKAGES; do
            if [[ " $PYPI_ONLY " == *" $PKG "* ]]; then
                PYPI_DEPENDENCIES="$PYPI_DEPENDENCIES $PKG"
            else
                CONDA_DEPENDENCIES="$CONDA_DEPENDENCIES $PKG"
            fi
        done
        echo ""
        echo "*** Install Pyomo dependencies ***"
        # Note: this will fail the build if any installation fails (or
        # possibly if it outputs messages to stderr)
        CONDA_DEPENDENCIES="$CONDA_DEPENDENCIES metis"
        PYPI_DEPENDENCIES="$PYPI_DEPENDENCIES metis"
        conda install --update-deps -q -y $CONDA_DEPENDENCIES
        if test -z "${{matrix.slim}}"; then
            PYVER=$(echo "py${{matrix.python}}" | sed 's/\.//g')
            echo "Installing for $PYVER"
            for PKG in 'cplex>=12.10' docplex 'gurobi=10.0.3' xpress cyipopt pymumps scip; do
                echo ""
                echo "*** Install $PKG ***"
                # conda can literally take an hour to determine that a
                # package is not available.  Perform a quick search to see
                # if the package is available for this interpreter before
                # attempting an install.
                # NOTE: conda search will attempt approximate matches.
                _PKGLIST=$(conda search -f "$PKG") || echo "Package $PKG not found"
                echo "$_PKGLIST"
                _BASE=$(echo "$PKG" | sed 's/[=<>].*//')
                _BUILDS=$(echo "$_PKGLIST" | grep "^$_BASE " \
                    | sed -r 's/\s+/ /g' | cut -d\  -f3) || echo ""
                if test -n "$_BUILDS"; then
                    _ISPY=$(echo "$_BUILDS" | grep "^py") \
                        || echo "INFO: No python build detected."
                    _PYOK=$(echo "$_BUILDS" | grep -E "^($PYVER|pyh)") \
                        || echo "INFO: No python build matching $PYVER detected."
                    if test -z "$_ISPY" -o -n "$_PYOK"; then
                        echo ""
                        echo "... INSTALLING $PKG"
                        conda install -y "$PKG" || _BUILDS=""
                    fi
                fi
                if test -z "$_BUILDS"; then
                    echo "WARNING: $PKG is not available"
                fi
            done
        fi
        # Re-try Pyomo (optional) dependencies with pip
        if test -n "$PYPI_DEPENDENCIES"; then
            python -m pip install --cache-dir cache/pip $PYPI_DEPENDENCIES
        fi
        # remember this python interpreter
        python -c 'import sys; print("PYTHON_EXE=%s" \
            % (sys.executable,))' >> $GITHUB_ENV
        #
        # conda activate puts itself first in the PATH, which overrides
        # any paths we add through GITHUB_PATH.  We will update .profile
        # to move the local runner paths back to the front (before conda).
        for profile in $HOME/.profile $HOME/.bash_profile; do
            if test ! -e $profile; then
                continue
            fi
            echo '' >> $profile
            echo 'export PATH=`echo "$PATH" \
                | tr ":" "\\n" | grep runner | tr "\n" ":"`:`echo "$PATH" \
                | tr ":" "\\n" | grep -v runner | tr "\n" ":"`' >> $profile
        done
        echo ""
        echo "Final conda environment:"
        conda list | sed 's/^/    /'

    - name: Setup TPL package directories
      run: |
        TPL_DIR="${GITHUB_WORKSPACE}/cache/tpl"
        mkdir -p "$TPL_DIR"
        DOWNLOAD_DIR="${GITHUB_WORKSPACE}/cache/download"
        mkdir -p "$DOWNLOAD_DIR"
        echo "TPL_DIR=$TPL_DIR" >> $GITHUB_ENV
        echo "DOWNLOAD_DIR=$DOWNLOAD_DIR" >> $GITHUB_ENV

    - name: Install Ipopt
      if: ${{ ! matrix.slim }}
      run: |
        IPOPT_DIR=$TPL_DIR/ipopt
        echo "$IPOPT_DIR" >> $GITHUB_PATH
        echo "LD_LIBRARY_PATH=$LD_LIBRARY_PATH:$IPOPT_DIR" >> $GITHUB_ENV
        mkdir -p $IPOPT_DIR
        IPOPT_TAR=${DOWNLOAD_DIR}/ipopt.tar.gz
        if test ! -e $IPOPT_TAR; then
            echo "...downloading Ipopt"
            if test "${{matrix.TARGET}}" == osx; then
                echo "IDAES Ipopt not available on OSX"
                exit 0
            fi
            URL=https://github.com/IDAES/idaes-ext
            RELEASE=$(curl --max-time 150 --retry 8 \
                -L -s -H 'Accept: application/json' ${URL}/releases/latest)
            VER=$(echo $RELEASE | sed -e 's/.*"tag_name":"\([^"]*\)".*/\1/')
            URL=${URL}/releases/download/$VER
            if test "${{matrix.TARGET}}" == linux; then
                curl --max-time 150 --retry 8 \
                    -L $URL/idaes-solvers-ubuntu2004-x86_64.tar.gz \
                    > $IPOPT_TAR
            else
                curl --max-time 150 --retry 8 \
                    -L $URL/idaes-solvers-windows-x86_64.tar.gz \
                    $URL/idaes-lib-windows-x86_64.tar.gz > $IPOPT_TAR
            fi
        fi
        cd $IPOPT_DIR
        tar -xzi < $IPOPT_TAR
        echo ""
        echo "$IPOPT_DIR"
        ls -l $IPOPT_DIR

    - name: Install GAMS
      if: ${{ ! matrix.slim }}
      # We install using Powershell because the GAMS installer hangs
      # when launched from bash on Windows
      shell: pwsh
      run: |
        $GAMS_DIR = "${env:TPL_DIR}/gams"
        echo "$GAMS_DIR" | `
            Out-File -FilePath $env:GITHUB_PATH -Encoding utf8 -Append
        echo "LD_LIBRARY_PATH=${env:LD_LIBRARY_PATH}:$GAMS_DIR" `
            Out-File -FilePath $env:GITHUB_ENV -Encoding utf8 -Append
        echo "DYLD_LIBRARY_PATH=${env:DYLD_LIBRARY_PATH}:$GAMS_DIR" `
            Out-File -FilePath $env:GITHUB_ENV -Encoding utf8 -Append
        $INSTALLER = "${env:DOWNLOAD_DIR}/gams_install.exe"
        # We are pinning to 29.1.0 because a license is required for
        # versions after this in order to run in demo mode.
        $URL = "https://d37drm4t2jghv5.cloudfront.net/distributions/29.1.0"
        if ( "${{matrix.TARGET}}" -eq "win" ) {
            $URL = "$URL/windows/windows_x64_64.exe"
        } elseif ( "${{matrix.TARGET}}" -eq "osx" ) {
            $URL = "$URL/macosx/osx_x64_64_sfx.exe"
        } else {
            $URL = "$URL/linux/linux_x64_64_sfx.exe"
        }
        if (-not (Test-Path "$INSTALLER" -PathType Leaf)) {
            echo "...downloading GAMS"
            Invoke-WebRequest -Uri "$URL" -OutFile "$INSTALLER" `
                -RetryIntervalSec 30 -MaximumRetryCount 8 -TimeoutSec 150
        }
        echo "...installing GAMS"
        if ( "${{matrix.TARGET}}" -eq "win" ) {
            Start-Process -FilePath "$INSTALLER" -ArgumentList `
                "/SP- /NORESTART /VERYSILENT /DIR=$GAMS_DIR /NOICONS" `
                -Wait
        } else {
            chmod 777 $INSTALLER
            Start-Process -FilePath "$INSTALLER" -ArgumentList `
                "-q -d $GAMS_DIR" -Wait
            mv $GAMS_DIR/*/* $GAMS_DIR/.
        }
        echo ""
        echo "$GAMS_DIR"
        ls -l $GAMS_DIR

    - name: Install GAMS Python bindings
      if: ${{ ! matrix.slim }}
      run: |
        GAMS_DIR="${env:TPL_DIR}/gams"
        py_ver=$($PYTHON_EXE -c 'import sys;v="_%s%s" % sys.version_info[:2] \
            ;print(v if v != "_27" else "")')
        if test -e $GAMS_DIR/apifiles/Python/api$py_ver; then
            echo "Installing GAMS Python bindings"
            pushd $GAMS_DIR/apifiles/Python/api$py_ver
            $PYTHON_EXE setup.py install
            popd
        fi

    - name: Install BARON
      if: ${{ ! matrix.slim }}
      shell: pwsh
      run: |
        $BARON_DIR = "${env:TPL_DIR}/baron"
        echo "$BARON_DIR" | `
            Out-File -FilePath $env:GITHUB_PATH -Encoding utf8 -Append
        $URL = "https://www.minlp.com/downloads/xecs/baron/current/"
        if ( "${{matrix.TARGET}}" -eq "win" ) {
            $INSTALLER = "${env:DOWNLOAD_DIR}/baron_install.exe"
            $URL += "baron-win64.exe"
        } elseif ( "${{matrix.TARGET}}" -eq "osx" ) {
            $INSTALLER = "${env:DOWNLOAD_DIR}/baron_install.zip"
            $URL += "baron-osx64.zip"
        } else {
            $INSTALLER = "${env:DOWNLOAD_DIR}/baron_install.zip"
            $URL += "baron-lin64.zip"
        }
        if (-not (Test-Path "$INSTALLER" -PathType Leaf)) {
            echo "...downloading BARON ($URL)"
            Invoke-WebRequest -Uri "$URL" -OutFile "$INSTALLER" `
                -RetryIntervalSec 30 -MaximumRetryCount 8 -TimeoutSec 150
        }
        echo "...installing BARON"
        if ( "${{matrix.TARGET}}" -eq "win" ) {
            Start-Process -FilePath "$INSTALLER" -ArgumentList `
                "/SP- /NORESTART /VERYSILENT /DIR=$BARON_DIR /NOICONS" `
                -Wait
        } else {
            unzip -q $INSTALLER
            mv baron-* $BARON_DIR
        }
        echo ""
        echo "$BARON_DIR"
        ls -l $BARON_DIR

    - name: Install GJH_ASL_JSON
      if: ${{ ! matrix.slim && matrix.TARGET != 'win' }}
      run: |
        GJH_DIR="$TPL_DIR/gjh"
        echo "${GJH_DIR}" >> $GITHUB_PATH
        INSTALL_DIR="${DOWNLOAD_DIR}/gjh"
        if test ! -e "$INSTALL_DIR/bin"; then
            mkdir -p "$INSTALL_DIR"
            INSTALLER="$INSTALL_DIR/gjh_asl_json.zip"
            URL="https://codeload.github.com/ghackebeil/gjh_asl_json/zip/master"
            curl --max-time 150 --retry 8 -L $URL > $INSTALLER
            cd $INSTALL_DIR
            unzip -q $INSTALLER
            cd gjh_asl_json-master/Thirdparty
            ./get.ASL
            cd ..
            make
            mv bin "$INSTALL_DIR/bin"
        fi
        cp -rp "$INSTALL_DIR/bin" "$GJH_DIR"
        echo ""
        echo "$GJH_DIR"
        ls -l $GJH_DIR

    - name: Install Pyomo
      run: |
        echo ""
        echo "Clone Pyomo-model-libraries..."
        URL=https://github.com/Pyomo/pyomo-model-libraries.git
        git clone -b ${SRC_REF##*/} $URL || git clone -b main $URL
        echo ""
        echo "Install Pyomo..."
        echo ""
        $PYTHON_EXE setup.py develop ${{matrix.setup_options}}
        echo ""
        echo "Set custom PYOMO_CONFIG_DIR"
        echo ""
        echo "PYOMO_CONFIG_DIR=${GITHUB_WORKSPACE}/config" >> $GITHUB_ENV

    # this has to be done after Pyomo is installed because highspy 
    # depends on pyomo's find_library function
    - name: Install HiGHS
      if: ${{ ! matrix.slim }}
      shell: bash
      run: |
        echo "NOTE: temporarily pinning to highspy pre-release for testing"
        $PYTHON_EXE -m pip install --cache-dir cache/pip "highspy>=1.7.1.dev1" \
            || echo "WARNING: highspy is not available"

    - name: Set up coverage tracking
      run: |
        if test "${{matrix.TARGET}}" == win; then
            COVERAGE_BASE=${GITHUB_WORKSPACE}\\.cover
        else
            COVERAGE_BASE=${GITHUB_WORKSPACE}/.cover
        fi
        COVERAGE_RC=${COVERAGE_BASE}_rc
        echo "COVERAGE_RCFILE=$COVERAGE_RC" >> $GITHUB_ENV
        echo "COVERAGE_PROCESS_START=$COVERAGE_RC" >> $GITHUB_ENV
        cp ${GITHUB_WORKSPACE}/.coveragerc ${COVERAGE_RC}
        echo "data_file=${COVERAGE_BASE}age" >> ${COVERAGE_RC}
        SITE_PACKAGES=$($PYTHON_EXE -c \
            "import sysconfig; print(sysconfig.get_path('purelib'))")
        echo "Python site-packages: $SITE_PACKAGES"
        echo 'import coverage; coverage.process_startup()' \
            > ${SITE_PACKAGES}/run_coverage_at_startup.pth

    - name: Download and install extensions
      if: ${{ ! matrix.slim }}
      run: |
        echo ""
        echo "Pyomo download-extensions"
        echo ""
        pyomo download-extensions || exit 1
        echo ""
        echo "Pyomo build-extensions"
        echo ""
        pyomo build-extensions --parallel 2

    - name: Install GiNaC Interface
      if: matrix.other == '/singletest'
      run: |
        export LD_LIBRARY_PATH=/usr/local/lib:$LD_LIBRARY_PATH
        echo "LD_LIBRARY_PATH=/usr/local/lib:$LD_LIBRARY_PATH" >> $GITHUB_ENV
        cd pyomo/contrib/simplification/
        $PYTHON_EXE build.py --inplace

    - name: Report pyomo plugin information
      run: |
        echo "$PATH"
        pyomo help --solvers || exit 1
        pyomo help --transformations || exit 1
        pyomo help --writers || exit 1

    - name: Run Simplification Tests
      if: matrix.other == '/singletest'
      run: |
        pytest -v -m 'simplification' pyomo/contrib/simplification/tests/test_simplification.py --junitxml="TEST-pyomo-simplify.xml"

    - name: Run Pyomo tests
      if: matrix.mpi == 0
      run: |
        $PYTHON_EXE -m pytest -v \
            -W ignore::Warning ${{matrix.category}} \
            pyomo `pwd`/pyomo-model-libraries \
            `pwd`/examples `pwd`/doc --junitxml="TEST-pyomo.xml"

    - name: Run Pyomo MPI tests
      if: matrix.mpi != 0
      run: |
        # Manually invoke the DAT parser so that parse_table_datacmds.py
        # is fully generated by a single process before invoking MPI
        $PYTHON_EXE -c "from pyomo.dataportal.parse_datacmds import \
            parse_data_commands; parse_data_commands(data='')"
        # Note: if we are testing with openmpi, add '--oversubscribe'
        mpirun -np ${{matrix.mpi}} -oversubscribe pytest -v \
            --junit-xml=TEST-pyomo-mpi.xml \
            -m "mpi" -W ignore::Warning \
            pyomo `pwd`/pyomo-model-libraries

    - name: Run documentation tests
      if: matrix.skip_doctest == 0
      run: |
        make -C doc/OnlineDocs doctest -d

    - name: Process code coverage report
      run: |
        coverage combine
        coverage report -i
        coverage xml -i

    - name: Record build artifacts
      uses: actions/upload-artifact@v4
      with:
        name: ${{github.job}}_${{env.GHA_JOBGROUP}}-${{env.GHA_JOBNAME}}
        path: |
          .coverage
          coverage.xml
          # In general, do not record test results as artifacts to
          #   manage total artifact storage
          # TEST-*.xml


  bare-python-env:
    name: linux/3.8/bare-env
    needs: lint  # the linter job is a prerequisite for PRs
    runs-on: ubuntu-latest
    timeout-minutes: 10
    steps:
    - name: Checkout Pyomo source
      uses: actions/checkout@v4

    - name: Set up Python 3.8
      uses: actions/setup-python@v5
      with:
        python-version: 3.8

    - name: Install Pyomo
      run: |
        echo ""
        echo "Install Pyomo..."
        echo ""
        python setup.py develop
        echo ""
        echo "Set custom PYOMO_CONFIG_DIR"
        echo ""
        echo "PYOMO_CONFIG_DIR=${GITHUB_WORKSPACE}/config" >> $GITHUB_ENV

    - name: Report pyomo plugin information
      run: |
        echo "$PATH"
        pyomo help --solvers || exit 1
        pyomo help --transformations || exit 1
        pyomo help --writers || exit 1

    - name: Run Pyomo standalone test
      run: |
        echo ""
        echo "Running standalone Pyomo test"
        echo ""
        python `pwd`/pyomo/environ/tests/standalone_minimal_pyomo_driver.py \
            || exit 1


  cover:
    name: process-coverage-${{ matrix.TARGET }}
    needs: build
    if: success() || failure() # run even if a build job fails, but not if cancelled
    runs-on: ${{ matrix.os }}
    timeout-minutes: 10
    strategy:
      fail-fast: false
      matrix:
        os: [ubuntu-latest, macos-13, windows-latest]

        include:
        - os: ubuntu-latest
          TARGET: linux
        - os: macos-13
          TARGET: osx
        - os: windows-latest
          TARGET: win

    steps:
    - name: Checkout Pyomo source
      uses: actions/checkout@v4
      # We need the source for .codecov.yml and running "coverage xml"

    #- name: Pip package cache
    #  uses: actions/cache@v4
    #  id: pip-cache
    #  with:
    #    path: cache/pip
    #    key: pip-${{env.CACHE_VER}}.0-${{runner.os}}-3.8

    - name: Download build artifacts
      uses: actions/download-artifact@v4
      with:
        path: artifacts

    - name: Set up Python 3.8
      uses: actions/setup-python@v5
      with:
        python-version: 3.8

    - name: Install Python Packages (pip)
      shell: bash # DO NOT REMOVE: see note above
      run: |
        python -c 'import sys;print(sys.executable)'
        python -m pip install --cache-dir cache/pip --upgrade pip
        PYOMO_DEPENDENCIES=`python setup.py dependencies \
            --extras "tests" | tail -1`
        python -m pip install --cache-dir cache/pip \
            ${PYTHON_CORE_PKGS} ${PYOMO_DEPENDENCIES}
        python -c 'import sys; print("PYTHON_EXE=%s" \
            % (sys.executable,))' >> $GITHUB_ENV

    - name: Install Pyomo
      run: |
        echo ""
        echo "Clone Pyomo-model-libraries..."
        git clone https://github.com/Pyomo/pyomo-model-libraries.git
        echo ""
        echo "Install Pyomo..."
        echo ""
        $PYTHON_EXE setup.py develop ${{matrix.setup_options}}
        echo ""
        echo "Set custom PYOMO_CONFIG_DIR"
        echo ""
        echo "PYOMO_CONFIG_DIR=${GITHUB_WORKSPACE}/config" >> $GITHUB_ENV

    - name: Generate parse_table_datacmds
      run: |
        # Manually invoke the DAT parser so that parse_table_datacmds.py
        # is generated before running "coverage xml"
        $PYTHON_EXE -c "from pyomo.dataportal.parse_datacmds import \
            parse_data_commands; parse_data_commands(data='')"

    - name: Update codecov uploader
      run: |
        set +e
        CODECOV="${GITHUB_WORKSPACE}/codecov.sh"
        echo "CODECOV=$CODECOV" >> $GITHUB_ENV
        for i in `seq 3`; do
            echo "Downloading current codecov script (attempt ${i})"
            curl -L https://codecov.io/bash -o $CODECOV
            if test $? == 0; then
                break
            fi
            DELAY=$(( RANDOM % 30 + 30))
            echo "Pausing $DELAY seconds before re-attempting download"
            sleep $DELAY
        done
        if test ! -e $CODECOV; then
            echo "Failed to download codecov.sh"
            exit 1
        fi

    - name: Combine coverage reports
      if: github.repository_owner == 'Pyomo' || github.ref != 'refs/heads/main'
      run: |
        set +e
        if [ "$GITHUB_EVENT_NAME" == "pull_request" ]; then
            SHA=$(jq --raw-output .pull_request.head.sha "$GITHUB_EVENT_PATH")
        else
            SHA=$GITHUB_SHA
        fi
        for ARTIFACT in artifacts/*_*${{matrix.TARGET}}_*; do
            NAME=`echo $ARTIFACT | cut -d/ -f2`
            cp -v $ARTIFACT/.coverage .coverage-$NAME
        done
        rm -vf .coverage coverage.xml
        echo "Build: ${{ matrix.TARGET }}/other"
        echo ""
        FILES=.coverage-*_other-*
        coverage combine --debug=dataio $FILES
        if test ! -e .coverage; then
            echo "No coverage to upload."
        else
            coverage xml || coverage xml -i
            mv -v coverage.xml coverage-other.xml
        fi
        echo ""
        echo "Build: ${{ matrix.TARGET }}"
        echo ""
        FILES=.coverage-*_${{matrix.TARGET}}-*
        coverage combine --debug=dataio $FILES
        rm -vf artifacts/*/*.xml
        if test ! -e .coverage; then
            echo "No coverage to upload."
        else
            coverage xml || coverage xml -i
        fi

    - name: Upload codecov reports
      if: github.repository_owner == 'Pyomo' || github.ref != 'refs/heads/main'
      uses: codecov/codecov-action@v4
      with:
        files: coverage.xml
        token: ${{ secrets.PYOMO_CODECOV_TOKEN }}
        name: ${{ matrix.TARGET }}
        flags: ${{ matrix.TARGET }}
        fail_ci_if_error: true

    - name: Upload other coverage reports
      if: |
        hashFiles('coverage-other.xml') != '' &&
        (github.repository_owner == 'Pyomo' || github.ref != 'refs/heads/main')
      uses: codecov/codecov-action@v4
      with:
        files: coverage-other.xml
        token: ${{ secrets.PYOMO_CODECOV_TOKEN }}
        name: ${{ matrix.TARGET }}/other
        flags: ${{ matrix.TARGET }},other
        fail_ci_if_error: true<|MERGE_RESOLUTION|>--- conflicted
+++ resolved
@@ -206,24 +206,6 @@
     #    path: cache/os
     #    key: pkg-${{env.CACHE_VER}}.0-${{runner.os}}
 
-    - name: install GiNaC
-      if: matrix.other == '/singletest'
-      run: |
-        cd ..
-        curl https://www.ginac.de/CLN/cln-1.3.7.tar.bz2 >cln-1.3.7.tar.bz2
-        tar -xvf cln-1.3.7.tar.bz2
-        cd cln-1.3.7
-        ./configure
-        make -j 2
-        sudo make install
-        cd ..
-        curl https://www.ginac.de/ginac-1.8.7.tar.bz2 >ginac-1.8.7.tar.bz2
-        tar -xvf ginac-1.8.7.tar.bz2
-        cd ginac-1.8.7
-        ./configure
-        make -j 2
-        sudo make install
-
     - name: TPL package download cache
       uses: actions/cache@v4
       if: ${{ ! matrix.slim }}
@@ -343,13 +325,10 @@
                 || echo "WARNING: Gurobi is not available"
             python -m pip install --cache-dir cache/pip xpress \
                 || echo "WARNING: Xpress Community Edition is not available"
-<<<<<<< HEAD
             python -m pip install --cache-dir cache/pip pybnb \
                 || echo "WARNING: pybnb is not available"
-=======
             python -m pip install --cache-dir cache/pip maingopy \
                 || echo "WARNING: MAiNGO is not available"
->>>>>>> 5f3a9aa3
             if [[ ${{matrix.python}} == pypy* ]]; then
                 echo "skipping wntr for pypy"
             else
@@ -694,25 +673,12 @@
         echo ""
         pyomo build-extensions --parallel 2
 
-    - name: Install GiNaC Interface
-      if: matrix.other == '/singletest'
-      run: |
-        export LD_LIBRARY_PATH=/usr/local/lib:$LD_LIBRARY_PATH
-        echo "LD_LIBRARY_PATH=/usr/local/lib:$LD_LIBRARY_PATH" >> $GITHUB_ENV
-        cd pyomo/contrib/simplification/
-        $PYTHON_EXE build.py --inplace
-
     - name: Report pyomo plugin information
       run: |
         echo "$PATH"
         pyomo help --solvers || exit 1
         pyomo help --transformations || exit 1
         pyomo help --writers || exit 1
-
-    - name: Run Simplification Tests
-      if: matrix.other == '/singletest'
-      run: |
-        pytest -v -m 'simplification' pyomo/contrib/simplification/tests/test_simplification.py --junitxml="TEST-pyomo-simplify.xml"
 
     - name: Run Pyomo tests
       if: matrix.mpi == 0
