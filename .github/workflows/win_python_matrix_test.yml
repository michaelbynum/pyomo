name: GitHub CI (win)

on:
  pull_request:
    branches:
      - master
  push:
    branches:
      - add_baron

jobs:
  pyomo-tests:
    name: win/py${{ matrix.python-version }}
    runs-on: windows-latest
    strategy:
      fail-fast: false # This flag causes all of the matrix to continue to run, even if one matrix option fails
      matrix:
        python-version: [2.7, 3.5, 3.6, 3.7, 3.8] 
    steps:
    - uses: actions/checkout@v2
    - name: Set up Python ${{ matrix.python-version }} with Miniconda
      uses: goanpeca/setup-miniconda@v1 # Using an action created by user goanpeca to set up different Python Miniconda environments
      with:
        auto-update-conda: true
        python-version: ${{ matrix.python-version }}
    - name: Install Pyomo dependencies
      shell: pwsh
      run: |
        $env:PYTHONWARNINGS="ignore::UserWarning"
        Write-Host ("Current Enviroment variables: ")
        gci env:Path | Sort Name
        Write-Host ("")
        Write-Host ("Update conda, then force it to NOT update itself again...")
        Write-Host ("")
        Invoke-Expression "conda config --set always_yes yes"
        Invoke-Expression "conda config --set auto_update_conda false"
        conda info
        conda config --show-sources
        conda list --show-channel-urls
        Write-Host ("")
        Write-Host ("Setting Conda Env Vars... ")
        Write-Host ("")
        $env:CONDA_INSTALL = "conda install -q -y "
        $env:ANACONDA = $env:CONDA_INSTALL + " -c anaconda "
        $env:CONDAFORGE = $env:CONDA_INSTALL + " -c conda-forge --no-update-deps "
        $env:USING_MINICONDA = 1
        $env:ADDITIONAL_CF_PKGS="setuptools pip coverage sphinx_rtd_theme "
        $env:MINICONDA_EXTRAS=""
        $env:MINICONDA_EXTRAS="numpy scipy ipython openpyxl sympy pyodbc pyyaml networkx xlrd pandas matplotlib dill seaborn  "
        $env:ADDITIONAL_CF_PKGS=$env:ADDITIONAL_CF_PKGS + "pymysql pyro4 pint pathos " + $env:MINICONDA_EXTRAS
        $env:ADDITIONAL_CF_PKGS=$env:ADDITIONAL_CF_PKGS + " glpk "
        $env:EXP = $env:CONDAFORGE + $env:ADDITIONAL_CF_PKGS
        Invoke-Expression $env:EXP
        $env:CPLEX = $env:CONDAFORGE + "-c ibmdecisionoptimization cplex=12.10"
        Write-Host ("")
        Write-Host ("Try to install CPLEX...")
        Write-Host ("")
        try
        {
            Invoke-Expression $env:CPLEX
        }
        catch
        {
            Write-Host ("##########################################################################")
            Write-Host ("WARNING: CPLEX Community Edition is not available for Python ${{ matrix.python-version }}")
            Write-Host ("##########################################################################")
            conda deactivate
            conda activate test
        }
        $env:PYNUMERO = $env:CONDAFORGE + " pynumero_libraries"
        Write-Host ("")
        Write-Host ("Try to install Pynumero_libraries...")
        Write-Host ("")
        try
        {
            Invoke-Expression $env:PYNUMERO
        }
        catch
        {
            Write-Host ("##############################################################################")
            Write-Host ("WARNING: Python ${{matrix.python-version}}: Pynumero_libraries not available. ")
            Write-Host ("##############################################################################")
            conda deactivate
            conda activate test 
        }
        conda list --show-channel-urls
        Write-Host ("")
<<<<<<< HEAD
        Write-Host ("Installing BARON")
        Write-Host ("")
        Invoke-WebRequest -Uri 'https://www.minlp.com/downloads/xecs/baron/current/baron-win64.exe' -OutFile 'baron.exe'
        Start-Process -FilePath 'baron.exe' -ArgumentList '/SP- /VERYSILENT /NORESTART /DIR=.\baron_solver /NOICONS' -Wait
=======
        Write-Host ("Installing IDAES Ipopt")
        Write-Host ("")
        New-Item -Path . -Name "solver_dir" -ItemType "directory"
        cd solver_dir
        Invoke-WebRequest -Uri 'https://github.com/IDAES/idaes-ext/releases/download/2.0.0/idaes-solvers-windows-64.tar.gz' -OutFile 'ipopt1.tar.gz'
        Invoke-Expression 'tar -xzf ipopt1.tar.gz'
        Invoke-WebRequest -Uri 'https://github.com/IDAES/idaes-ext/releases/download/2.0.0/idaes-lib-windows-64.tar.gz' -OutFile 'ipopt2.tar.gz'
        Invoke-Expression 'tar -xzf ipopt2.tar.gz'
        cd ..
>>>>>>> a9b54059
        Write-Host ("")
        Write-Host ("Installing GAMS")
        Write-Host ("")
        Invoke-WebRequest -Uri 'https://d37drm4t2jghv5.cloudfront.net/distributions/29.1.0/windows/windows_x64_64.exe' -OutFile 'windows_x64_64.exe'
        Start-Process -FilePath 'windows_x64_64.exe' -ArgumentList '/SP- /VERYSILENT /NORESTART /DIR=.\gams /NOICONS' -Wait
        cd gams\apifiles\Python\
        if(${{matrix.python-version}} -eq 2.7) {
          cd api
          python setup.py -q install
        }elseif(${{matrix.python-version}} -eq 3.6) {
          Write-Host ("PYTHON ${{matrix.python-version}}")
          cd api_36
          python setup.py -q install
        }elseif(${{matrix.python-version}} -eq 3.7) {
          Write-Host ("PYTHON ${{matrix.python-version}}")
          cd api_37
          python setup.py -q install -noCheck
        }else { 
          Write-Host ("########################################################################")
          Write-Host ("WARNING: Python ${{matrix.python-version}}: GAMS Bindings not supported.")
          Write-Host ("########################################################################")
        }
        cd $env:CWD
        Write-Host ("")
        Write-Host ("New Shell Environment: ")
        gci env: | Sort Name

    - name: Install Pyomo and extensions
      shell: pwsh
      run: |
        $env:PYTHONWARNINGS="ignore::UserWarning"
        Write-Host ("")
        Write-Host ("Clone model library and install PyUtilib...")
        Write-Host ("")
        git clone --quiet https://github.com/Pyomo/pyomo-model-libraries.git
        git clone --quiet https://github.com/PyUtilib/pyutilib.git
        cd pyutilib
        python setup.py develop
        cd ..
        Write-Host ("")
        Write-Host ("Install Pyomo...")
        Write-Host ("")
        python setup.py develop
        Write-Host ("")
        Write-Host "Pyomo download-extensions"
        Write-Host ("")
        Invoke-Expression "pyomo download-extensions"

    - name: Run nightly tests with test.pyomo
      shell: pwsh
      run: |
        $env:PYTHONWARNINGS="ignore::UserWarning"
        Write-Host "Setup and run nosetests"
        $env:BUILD_DIR = $(Get-Location).Path
        $env:PATH += ';' + $(Get-Location).Path + "\gams"
<<<<<<< HEAD
        $env:PATH += ';' + $(Get-Location).Path + "\baron_solver"
=======
        $env:PATH += ';' + $(Get-Location).Path + "\solver_dir"
>>>>>>> a9b54059
        $env:EXP = "test.pyomo -v --cat='nightly' pyomo " + $env:BUILD_DIR + "\pyomo-model-libraries"
        Invoke-Expression $env:EXP<|MERGE_RESOLUTION|>--- conflicted
+++ resolved
@@ -85,12 +85,11 @@
         }
         conda list --show-channel-urls
         Write-Host ("")
-<<<<<<< HEAD
         Write-Host ("Installing BARON")
         Write-Host ("")
         Invoke-WebRequest -Uri 'https://www.minlp.com/downloads/xecs/baron/current/baron-win64.exe' -OutFile 'baron.exe'
         Start-Process -FilePath 'baron.exe' -ArgumentList '/SP- /VERYSILENT /NORESTART /DIR=.\baron_solver /NOICONS' -Wait
-=======
+        Write-Host ("")
         Write-Host ("Installing IDAES Ipopt")
         Write-Host ("")
         New-Item -Path . -Name "solver_dir" -ItemType "directory"
@@ -100,7 +99,6 @@
         Invoke-WebRequest -Uri 'https://github.com/IDAES/idaes-ext/releases/download/2.0.0/idaes-lib-windows-64.tar.gz' -OutFile 'ipopt2.tar.gz'
         Invoke-Expression 'tar -xzf ipopt2.tar.gz'
         cd ..
->>>>>>> a9b54059
         Write-Host ("")
         Write-Host ("Installing GAMS")
         Write-Host ("")
@@ -156,10 +154,7 @@
         Write-Host "Setup and run nosetests"
         $env:BUILD_DIR = $(Get-Location).Path
         $env:PATH += ';' + $(Get-Location).Path + "\gams"
-<<<<<<< HEAD
         $env:PATH += ';' + $(Get-Location).Path + "\baron_solver"
-=======
         $env:PATH += ';' + $(Get-Location).Path + "\solver_dir"
->>>>>>> a9b54059
         $env:EXP = "test.pyomo -v --cat='nightly' pyomo " + $env:BUILD_DIR + "\pyomo-model-libraries"
         Invoke-Expression $env:EXP