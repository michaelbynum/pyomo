--- conflicted
+++ resolved
@@ -291,13 +291,9 @@
         self.assertEqual(str(atleast(1, m.Y1, m.Y2)), "atleast(1: [Y1, Y2])")
         self.assertEqual(str(atmost(1, m.Y1, m.Y2)), "atmost(1: [Y1, Y2])")
         self.assertEqual(str(exactly(1, m.Y1, m.Y2)), "exactly(1: [Y1, Y2])")
-<<<<<<< HEAD
-        self.assertEqual(str(all_different(m.Y1, m.Y2)), "all_different(Y1, Y2)")
-=======
         self.assertEqual(
             str(all_different(m.int1, m.int2)), "all_different(int1, int2)"
         )
->>>>>>> ddaa4923
         self.assertEqual(str(count_if(m.Y1, m.Y2)), "count_if(Y1, Y2)")
 
         # Precedence checks
@@ -324,11 +320,7 @@
         self.assertTrue(lnot(m.Y1).is_expression_type())
         self.assertTrue(equivalent(m.Y1, m.Y2).is_expression_type())
         self.assertTrue(atmost(1, [m.Y1, m.Y2, m.Y3]).is_expression_type())
-<<<<<<< HEAD
-        self.assertTrue(all_different(m.Y1, m.Y2, m.Y3).is_expression_type())
-=======
         self.assertTrue(all_different(m.int1, m.int2, m.int3).is_expression_type())
->>>>>>> ddaa4923
         self.assertTrue(count_if(m.Y1, m.Y2, m.Y3).is_expression_type())
 
     def test_numeric_invalid(self):
