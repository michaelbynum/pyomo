--- conflicted
+++ resolved
@@ -331,15 +331,6 @@
         m.p = LogicalConstraint(expr=m.Y[1].implies(lor(m.Y[3], m.Y[4])))
         m.p2 = LogicalConstraint(expr=atmost(2, *m.Y[:]))
         TransformationFactory('core.logical_to_linear').apply_to(m)
-<<<<<<< HEAD
-        _constrs_contained_within(
-            self, [
-                (1, m.dd[1].indicator_var + m.dd[2].indicator_var + \
-                 1 - m.d1.indicator_var, None),
-                (None, m.d1.indicator_var + m.d2.indicator_var + \
-                 m.dd[1].indicator_var + m.dd[2].indicator_var, 2)
-            ], m.logic_to_linear.transformed_constraints)
-=======
         _constrs_contained_within( self, [ (1, m.dd[1].binary_indicator_var +
                                             m.dd[2].binary_indicator_var + 1 -
                                             m.d1.binary_indicator_var, None),
@@ -348,7 +339,6 @@
                                             m.dd[1].binary_indicator_var +
                                             m.dd[2].binary_indicator_var, 2) ],
                                    m.logic_to_linear.transformed_constraints)
->>>>>>> 76b76f15
 
     def test_gdp_nesting(self):
         m = _generate_boolean_model(2)
@@ -394,9 +384,6 @@
                  m.b.Y[3].get_associated_binary()
                  + (1 - m.b.Y[1].get_associated_binary()),
                  None)
-<<<<<<< HEAD
-            ], m.b.logic_to_linear.transformed_constraints)        
-=======
             ], m.b.logic_to_linear.transformed_constraints)
 
     def make_nested_block_model(self):
@@ -498,7 +485,6 @@
             ], m.logic_to_linear.transformed_constraints)
         # only transformed the second one.
         self.assertEqual(len(m.logic_to_linear.transformed_constraints), 1)
->>>>>>> 76b76f15
 
 @unittest.skipUnless(sympy_available, "Sympy not available")
 class TestLogicalToLinearBackmap(unittest.TestCase):
@@ -554,11 +540,7 @@
         update_boolean_vars_from_binary(m, integer_tolerance=0.1)
         self.assertTrue(m.Y[1].value)
         # Now try it without the tolerance set
-<<<<<<< HEAD
-        with self.assertRaisesRegex(ValueError, 
-=======
         with self.assertRaisesRegex(ValueError,
->>>>>>> 76b76f15
                                     r"Binary variable has non-\{0,1\} value"):
             update_boolean_vars_from_binary(m)
 
