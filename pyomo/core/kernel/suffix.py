#  ___________________________________________________________________________
#
#  Pyomo: Python Optimization Modeling Objects
#  Copyright 2017 National Technology and Engineering Solutions of Sandia, LLC
#  Under the terms of Contract DE-NA0003525 with National Technology and
#  Engineering Solutions of Sandia, LLC, the U.S. Government retains certain
#  rights in this software.
#  This software is distributed under the 3-clause BSD License.
#  ___________________________________________________________________________

import logging

<<<<<<< HEAD
from pyomo.core.kernel.base import \
    (ICategorizedObject,
     _abstract_readonly_property)
=======
from pyomo.common.collections import ComponentMap
from pyomo.core.kernel.base import (
    ICategorizedObject,
    _abstract_readwrite_property,
    _abstract_readonly_property,
)
>>>>>>> f607ebf3
from pyomo.core.kernel.dict_container import DictContainer
from pyomo.core.kernel.container_utils import (
    define_homogeneous_container_type
)

import six

logger = logging.getLogger('pyomo.core')

_noarg = object()

# Note: ComponentMap is first in the inheritance chain
#       because its __getstate__ / __setstate__ methods
#       contain some special hacks that allow it to be used
#       for the AML-Suffix object as well (hopefully,
#       temporary). As a result, we need to override the
#       __str__ method on this class so that suffix behaves
#       like ICategorizedObject instead of ComponentMap
class ISuffix(ComponentMap,
              ICategorizedObject):
    """The interface for suffixes."""
    __slots__ = ()

    #
    # Implementations can choose to define these
    # properties as using __slots__, __dict__, or
    # by overriding the @property method
    #

    direction = _abstract_readonly_property(
        doc="The suffix direction")
    datatype = _abstract_readonly_property(
        doc="The suffix datatype")

    #
    # Interface
    #

    def __str__(self):
        return ICategorizedObject.__str__(self)

class suffix(ISuffix):
    """A container for storing extraneous model data that
    can be imported to or exported from a solver."""
    _ctype = ISuffix
    __slots__ = ("_parent",
                 "_storage_key",
                 "_active",
                 "_direction",
                 "_datatype")
    if six.PY3:
        __slots__ = list(__slots__) + ["__weakref__"]

    # neither sent to solver or received from solver
    LOCAL  = 0
    # sent to solver or other external location
    EXPORT = 1
    # obtained from solver or other external source
    IMPORT = 2
    # both
    IMPORT_EXPORT = 3

    _directions = {LOCAL: 'suffix.LOCAL',
                   EXPORT: 'suffix.EXPORT',
                   IMPORT: 'suffix.IMPORT',
                   IMPORT_EXPORT: 'suffix.IMPORT_EXPORT'}

    # datatypes (numbers are compatible with ASL bitcodes)
    FLOAT = 4
    INT = 0
    _datatypes = {FLOAT: 'suffix.FLOAT',
                  INT: 'suffix.INT',
                  None: str(None)}

    def __init__(self, *args, **kwds):
        self._parent = None
        self._storage_key = None
        self._active = True
        self._direction = None
        self._datatype = None

        # call the setters
        self.direction = kwds.pop('direction', suffix.LOCAL)
        self.datatype = kwds.pop('datatype', suffix.FLOAT)
        super(suffix, self).__init__(*args, **kwds)

    #
    # Interface
    #

    @property
    def export_enabled(self):
        """Returns :const:`True` when this suffix is enabled
        for export to solvers."""
        return bool(self._direction & suffix.EXPORT)

    @property
    def import_enabled(self):
        """Returns :const:`True` when this suffix is enabled
        for import from solutions."""
        return bool(self._direction & suffix.IMPORT)

    @property
    def datatype(self):
        """Return the suffix datatype."""
        return self._datatype
    @datatype.setter
    def datatype(self, datatype):
        """Set the suffix datatype."""
        if datatype not in self._datatypes:
            raise ValueError(
                "Suffix datatype must be one of: %s. \n"
                "Value given: %s"
                % (list(self._datatypes.values()),
                   datatype))
        self._datatype = datatype

    @property
    def direction(self):
        """Return the suffix direction."""
        return self._direction
    @direction.setter
    def direction(self, direction):
        """Set the suffix direction."""
        if not direction in self._directions:
            raise ValueError(
                "Suffix direction must be one of: %s. \n"
                "Value given: %s"
                % (list(self._directions.values()),
                   direction))
        self._direction = direction

    #
    # Methods that are deprecated
    #

    def set_all_values(self, value):
        logger.warning("DEPRECATION WARNING: suffix.set_all_values "
                       "will be removed in the future.")
        for ndx in self:
            self[ndx] = value

    def clear_value(self, component):
        logger.warning("DEPRECATION WARNING: suffix.clear_value "
                       "will be removed in the future. Use "
                       "'del suffix[key]' instead.")
        try:
            del self[component]
        except KeyError:
            pass

    def clear_all_values(self):
        logger.warning(
            "DEPRECATION WARNING: suffix.clear_all_values "
            "is replaced with suffix.clear")
        self.clear()

    def get_datatype(self):
        logger.warning(
            "DEPRECATION WARNING: suffix.get_datatype is replaced "
            "with the property suffix.datatype")
        return self.datatype

    def set_datatype(self, datatype):
        logger.warning(
            "DEPRECATION WARNING: suffix.set_datatype is replaced "
            "with the property setter suffix.datatype")
        self.datatype = datatype

    def get_direction(self):
        logger.warning(
            "DEPRECATION WARNING: suffix.get_direction is replaced "
            "with the property suffix.direction")
        return self.direction

    def set_direction(self, direction):
        logger.warning(
            "DEPRECATION WARNING: suffix.set_direction is replaced "
            "with the property setter suffix.direction")
        self.direction = direction

# A list of convenient suffix generators, including:
#   - export_suffix_generator
#       **(used by problem writers)
#   - import_suffix_generator
#       **(used by OptSolver and PyomoModel._load_solution)
#   - local_suffix_generator
#   - suffix_generator

def export_suffix_generator(blk,
                            datatype=_noarg,
                            active=True,
                            descend_into=True):
    """
    Generates an efficient traversal of all suffixes that
    have been declared for exporting data.

    Args:
        blk: A block object.
        datatype: Restricts the suffixes included in the
            returned generator to those matching the
            provided suffix datatype.
        active (:const:`True`/:const:`None`): Controls
            whether or not to filter the iteration to
            include only the active part of the storage
            tree. The default is :const:`True`. Setting this
            keyword to :const:`None` causes the active
            status of objects to be ignored.
        descend_into (bool, function): Indicates whether or
            not to descend into a heterogeneous
            container. Default is True, which is equivalent
            to `lambda x: True`, meaning all heterogeneous
            containers will be descended into.

    Returns:
        iterator of suffixes
    """
    for suf in filter(lambda x: (x.export_enabled and \
                                 ((datatype is _noarg) or \
                                  (x.datatype is datatype))),
                      blk.components(ctype=suffix._ctype,
                                     active=active,
                                     descend_into=descend_into)):
        yield suf

def import_suffix_generator(blk,
                            datatype=_noarg,
                            active=True,
                            descend_into=True):
    """
    Generates an efficient traversal of all suffixes that
    have been declared for importing data.

    Args:
        blk: A block object.
        datatype: Restricts the suffixes included in the
            returned generator to those matching the
            provided suffix datatype.
        active (:const:`True`/:const:`None`): Controls
            whether or not to filter the iteration to
            include only the active part of the storage
            tree. The default is :const:`True`. Setting this
            keyword to :const:`None` causes the active
            status of objects to be ignored.
        descend_into (bool, function): Indicates whether or
            not to descend into a heterogeneous
            container. Default is True, which is equivalent
            to `lambda x: True`, meaning all heterogeneous
            containers will be descended into.

    Returns:
        iterator of suffixes
    """
    for suf in filter(lambda x: (x.import_enabled and \
                                 ((datatype is _noarg) or \
                                  (x.datatype is datatype))),
                      blk.components(ctype=suffix._ctype,
                                     active=active,
                                     descend_into=descend_into)):
        yield suf

def local_suffix_generator(blk,
                           datatype=_noarg,
                           active=True,
                           descend_into=True):
    """
    Generates an efficient traversal of all suffixes that
    have been declared local data storage.

    Args:
        blk: A block object.
        datatype: Restricts the suffixes included in the
            returned generator to those matching the
            provided suffix datatype.
        active (:const:`True`/:const:`None`): Controls
            whether or not to filter the iteration to
            include only the active part of the storage
            tree. The default is :const:`True`. Setting this
            keyword to :const:`None` causes the active
            status of objects to be ignored.
        descend_into (bool, function): Indicates whether or
            not to descend into a heterogeneous
            container. Default is True, which is equivalent
            to `lambda x: True`, meaning all heterogeneous
            containers will be descended into.

    Returns:
        iterator of suffixes
    """
    for suf in filter(lambda x: (x.direction is suffix.LOCAL and \
                                 ((datatype is _noarg) or \
                                  (x.datatype is datatype))),
                      blk.components(ctype=suffix._ctype,
                                     active=active,
                                     descend_into=descend_into)):
        yield suf

def suffix_generator(blk,
                     datatype=_noarg,
                     active=True,
                     descend_into=True):
    """
    Generates an efficient traversal of all suffixes that
    have been declared.

    Args:
        blk: A block object.
        datatype: Restricts the suffixes included in the
            returned generator to those matching the
            provided suffix datatype.
        active (:const:`True`/:const:`None`): Controls
            whether or not to filter the iteration to
            include only the active part of the storage
            tree. The default is :const:`True`. Setting this
            keyword to :const:`None` causes the active
            status of objects to be ignored.
        descend_into (bool, function): Indicates whether or
            not to descend into a heterogeneous
            container. Default is True, which is equivalent
            to `lambda x: True`, meaning all heterogeneous
            containers will be descended into.

    Returns:
        iterator of suffixes
    """
    for suf in filter(lambda x: ((datatype is _noarg) or \
                                 (x.datatype is datatype)),
                      blk.components(ctype=suffix._ctype,
                                     active=active,
                                     descend_into=descend_into)):
        yield suf

# inserts class definition for simple a
# simple suffix_dict into this module
define_homogeneous_container_type(
    globals(),
    "suffix_dict",
    DictContainer,
    ISuffix,
    doc=("A dict-style container for objects "
         "with category type "+ISuffix.__name__),
    use_slots=True)<|MERGE_RESOLUTION|>--- conflicted
+++ resolved
@@ -10,18 +10,10 @@
 
 import logging
 
-<<<<<<< HEAD
-from pyomo.core.kernel.base import \
-    (ICategorizedObject,
-     _abstract_readonly_property)
-=======
 from pyomo.common.collections import ComponentMap
 from pyomo.core.kernel.base import (
-    ICategorizedObject,
-    _abstract_readwrite_property,
-    _abstract_readonly_property,
+    ICategorizedObject, _abstract_readonly_property
 )
->>>>>>> f607ebf3
 from pyomo.core.kernel.dict_container import DictContainer
 from pyomo.core.kernel.container_utils import (
     define_homogeneous_container_type
