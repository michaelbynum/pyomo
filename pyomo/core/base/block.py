--- conflicted
+++ resolved
@@ -1810,7 +1810,6 @@
 
 
 register_component(
-<<<<<<< HEAD
     Block, "A component that contains one or more model components." )
 
 # Setting these properties here avoids a circular import.
@@ -1822,7 +1821,4 @@
 block._ctype = Block
 block_list._ctype = Block
 block_dict._ctype = Block
-StaticBlock._ctype = Block
-=======
-    Block, "A component that contains one or more model components." )
->>>>>>> aadaf9a0
+StaticBlock._ctype = Block