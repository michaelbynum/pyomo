#  ___________________________________________________________________________
#
#  Pyomo: Python Optimization Modeling Objects
#  Copyright (c) 2008-2022
#  National Technology and Engineering Solutions of Sandia, LLC
#  Under the terms of Contract DE-NA0003525 with National Technology and
#  Engineering Solutions of Sandia, LLC, the U.S. Government retains certain
#  rights in this software.
#  This software is distributed under the 3-clause BSD License.
#  ___________________________________________________________________________

import copy
import itertools
import logging
import sys
import builtins

from pyomo.common.backports import nullcontext
from pyomo.core.expr.base import (
    ExpressionBase, ExpressionArgs_Mixin, NPV_Mixin,
)
from pyomo.core.expr.expr_errors import TemplateExpressionError
from pyomo.core.expr.logical_expr import BooleanExpression
from pyomo.core.expr.numeric_expr import (
    NumericExpression, SumExpression, Numeric_NPV_Mixin, register_arg_type,
    ARG_TYPE,
)
from pyomo.core.expr.numvalue import (
    NumericValue,
    native_types,
    nonpyomo_leaf_types,
    as_numeric,
    value,
    is_constant,
)
from pyomo.core.expr.visitor import (
    ExpressionReplacementVisitor,
    StreamBasedExpressionVisitor,
)

logger = logging.getLogger(__name__)


class _NotSpecified(object):
    pass


class GetItemExpression(ExpressionBase):
    """
    Expression to call :func:`__getitem__` on the base object.
    """
<<<<<<< HEAD
    __slots__ = ()
=======

>>>>>>> 63a3c602
    PRECEDENCE = 1

    def __new__(cls, args=()):
        if cls is not GetItemExpression:
            return super().__new__(cls)
        npv_args = not any(
            hasattr(arg, 'is_potentially_variable')
            and arg.is_potentially_variable()
            for arg in args
        )
        try:
            component = _reduce_template_to_component(args[0])
            cdata = component._ComponentDataClass(component)
            if cdata.is_numeric_type():
                if npv_args and not cdata.is_potentially_variable():
                    return super().__new__(NPV_Numeric_GetItemExpression)
                else:
                    return super().__new__(Numeric_GetItemExpression)
            if cdata.is_logical_type():
                if npv_args and not cdata.is_potentially_variable():
                    return super().__new__(NPV_Boolean_GetItemExpression)
                else:
                    return super().__new__(Boolean_GetItemExpression)
        except (AttributeError, TypeError):
            # TypeError: error reducing to a component (usually due to
            #     unbounded domain on a Var used in a GetItemExpression)
            # AttributeError: resolved component did not support the
            #     PyomoObject API
            pass
        if npv_args:
            return super().__new__(NPV_Structural_GetItemExpression)
        else:
            return super().__new__(Structural_GetItemExpression)

    def __getattr__(self, attr):
        if attr.startswith('__') and attr.endswith('__'):
            raise AttributeError()
        return GetAttrExpression((self, attr))

    def __iter__(self):
        return iter(value(self))

    def __len__(self):
        return len(value(self))

    def getname(self, *args, **kwds):
        return self._args_[0].getname(*args, **kwds)

<<<<<<< HEAD
    def nargs(self):
        return len(self._args_)
=======
    def is_potentially_variable(self):
        _false = lambda: False
        if any(
            getattr(arg, 'is_potentially_variable', _false)() for arg in self._args_
        ):
            return True
        base = self._args_[0]
        if base.is_expression_type():
            base = value(base)
        # TODO: fix value iteration when generating templates
        #
        # There is a nasty problem here: we want to iterate over all the
        # members of the base and see if *any* of them are potentially
        # variable.  Unfortunately, this method is called during
        # expression generation, and we *could* be generating a
        # template.  When that occurs, iterating over the base will
        # yield a new IndexTemplate (which will in turn raise an
        # exception because IndexTemplates are not constant).  The real
        # solution is probably to re-think how we define
        # is_potentially_variable, but for now we will only handle
        # members that are explicitly stored in the _data dict.  Not
        # general (because a Component could implement a non-standard
        # storage scheme), but as of now [30 Apr 20], there are no known
        # Components where this assumption will cause problems.
        return any(
            getattr(x, 'is_potentially_variable', _false)()
            for x in getattr(base, '_data', {}).values()
        )
>>>>>>> 63a3c602

    def _is_fixed(self, values):
        if not all(values[1:]):
            return False
        _true = lambda: True
        return all(getattr(x, 'is_fixed', _true)() for x in values[0].values())

    def _to_string(self, values, verbose, smap):
        values = tuple(_[1:-1] if _[0]=='(' and _[-1]==')' else _
                       for _ in values)
        if verbose:
            return "getitem(%s, %s)" % (values[0], ', '.join(values[1:]))
        return "%s[%s]" % (values[0], ','.join(values[1:]))

    def _resolve_template(self, args):
        return args[0].__getitem__(tuple(args[1:]))

    def _apply_operation(self, result):
        args = tuple(
            arg if arg.__class__ in native_types or not arg.is_numeric_type()
            else value(arg)
            for arg in result[1:])
        return result[0].__getitem__( tuple(result[1:]) )


class Numeric_GetItemExpression(GetItemExpression, NumericExpression):
    __slots__ = ()

    def nargs(self):
        return len(self._args_)

    def _compute_polynomial_degree(self, result):
        if any(x != 0 for x in result[1:]):
            return None
        ans = 0
        for x in result[0].values():
            if x.__class__ in nonpyomo_leaf_types or not hasattr(
                x, 'polynomial_degree'
            ):
                continue
            tmp = x.polynomial_degree()
            if tmp is None:
                return None
            elif tmp > ans:
                ans = tmp
        return ans

<<<<<<< HEAD
class NPV_Numeric_GetItemExpression(
        Numeric_NPV_Mixin, Numeric_GetItemExpression):
    __slots__ = ()

class Boolean_GetItemExpression(GetItemExpression, BooleanExpression):
    __slots__ = ()
=======
    def _apply_operation(self, result):
        args = tuple(
            arg
            if arg.__class__ in native_types or not arg.is_numeric_type()
            else value(arg)
            for arg in result[1:]
        )
        return result[0].__getitem__(tuple(result[1:]))

    def _to_string(self, values, verbose, smap):
        values = tuple(_[1:-1] if _[0] == '(' and _[-1] == ')' else _ for _ in values)
        if verbose:
            return "getitem(%s, %s)" % (values[0], ', '.join(values[1:]))
        return "%s[%s]" % (values[0], ','.join(values[1:]))
>>>>>>> 63a3c602

class NPV_Boolean_GetItemExpression(NPV_Mixin, Boolean_GetItemExpression):
    __slots__ = ()

class Structural_GetItemExpression(ExpressionArgs_Mixin, GetItemExpression):
    __slots__ = ()

class NPV_Structural_GetItemExpression(NPV_Mixin, Structural_GetItemExpression):
    __slots__ = ()


class GetAttrExpression(ExpressionBase):
    """
    Expression to call :func:`__getattr__` on the base object.
    """

    __slots__ = ()
    PRECEDENCE = 1

    def __new__(cls, args=()):
        if cls is not GetAttrExpression:
            return super().__new__(cls)
        # Ironically, we need to actually create this object in order to
        # determine what the class for this object should be.
        if args[0].is_potentially_variable():
            self = Structural_GetAttrExpression(args)
        else:
            self = NPV_Structural_GetAttrExpression(args)
        try:
            attr = _reduce_template_to_component(self)
            if attr.is_numeric_type():
                if (attr.is_potentially_variable()
                    or self.is_potentially_variable()):
                    return super().__new__(Numeric_GetAttrExpression)
                else:
                    return super().__new__(NPV_Numeric_GetAttrExpression)
            elif attr.is_logical_type():
                if (attr.is_potentially_variable()
                    or self.is_potentially_variable()):
                    return super().__new__(Boolean_GetAttrExpression)
                else:
                    return super().__new__(NPV_Boolean_GetAttrExpression)
        except (AttributeError, TypeError):
            # TypeError: error reducing to a component (usually due to
            #     unbounded domain on a Var used in a GetItemExpression)
            # AttributeError: resolved component did not support the
            #     PyomoObject API
            pass
        return self

    def __getattr__(self, attr):
        if attr.startswith('__') and attr.endswith('__'):
            raise AttributeError()
        return GetAttrExpression((self, attr))

    def __getitem__(self, *idx):
        return GetItemExpression((self,) + idx)

    def __iter__(self):
        return iter(value(self))

    def __len__(self):
        return len(value(self))

    def __call__(self, *args, **kwargs):
        """
        Return the value of this object.
        """
        # Backwards compatibility with __call__(exception):
        #
        # TODO: deprecate (then remove) evaluating expressions by
        # "calling" them.
<<<<<<< HEAD
        try:
            if not args:
                if not kwargs:
                    return super().__call__()
                elif len(kwargs) == 1 and 'exception' in kwargs:
                    return super().__call__(**kwargs)
            elif not kwargs and len(args) == 1 and (
                    args[0] is True or args[0] is False):
                return super().__call__(*args)
        except TemplateExpressionError:
            pass
=======
        if not args:
            if not kwargs:
                return super().__call__()
            elif len(kwargs) == 1 and 'exception' in kwargs:
                return super().__call__(**kwargs)
        elif not kwargs and len(args) == 1 and (args[0] is True or args[0] is False):
            return super().__call__(*args)
>>>>>>> 63a3c602
        # Note: the only time we will implicitly create a CallExpression
        # node is directly after a GetAttrExpression: that is, someone
        # got the attribute (method) and is now calling it.
        # Implementing the auto-generation of CallExpression in other
        # contexts is likely to be confounded with evaluating expressions.
        return CallExpression((self,) + args, kwargs)

    def getname(self, *args, **kwds):
        return 'getattr'

    def nargs(self):
        return 2

    def _apply_operation(self, result):
        assert len(result) == 2
        return getattr(result[0], result[1])

    def _to_string(self, values, verbose, smap):
        assert len(values) == 2
        if verbose:
            return "getattr(%s, %s)" % tuple(values)
        # Note that the string argument for getattr comes quoted, so we
        # need to remove the quotes.
        attr = values[1]
        if attr[0] in '\"\'' and attr[0] == attr[-1]:
            attr = attr[1:-1]
        return "%s.%s" % (values[0], attr)

    def _resolve_template(self, args):
        return getattr(*tuple(args))


class Numeric_GetAttrExpression(GetAttrExpression, NumericExpression):
    __slots__ = ()

    def _compute_polynomial_degree(self, result):
        if result[1] != 0:
            return None
        return result[0]

class NPV_Numeric_GetAttrExpression(
        Numeric_NPV_Mixin, Numeric_GetAttrExpression):
    __slots__ = ()

class Boolean_GetAttrExpression(GetAttrExpression, BooleanExpression):
    __slots__ = ()

class NPV_Boolean_GetAttrExpression(NPV_Mixin, Boolean_GetAttrExpression):
    __slots__ = ()

class Structural_GetAttrExpression(ExpressionArgs_Mixin, GetAttrExpression):
    __slots__ = ()

class NPV_Structural_GetAttrExpression(NPV_Mixin, Structural_GetAttrExpression):
    __slots__ = ()


class CallExpression(NumericExpression):
    """
    Expression to call :func:`__call__` on the base object.
    """

    __slots__ = ('_kwds',)
    PRECEDENCE = None

    def __init__(self, args, kwargs):
        self._args_ = tuple(args) + tuple(kwargs.values())
        self._kwds = tuple(kwargs.keys())

    def nargs(self):
        return len(self._args_)

    def __getattr__(self, attr):
        if attr.startswith('__') and attr.endswith('__'):
            raise AttributeError()
        return GetAttrExpression((self, attr))

    def __getitem__(self, *idx):
        return GetItemExpression((self,) + idx)

    def __iter__(self):
        return iter(value(self))

    def __len__(self):
        return len(value(self))

    def getname(self, *args, **kwds):
        return 'call'

    def _compute_polynomial_degree(self, result):
        return None

    def _apply_operation(self, result):
        na = len(self._args_) - len(self._kwds)
        return result[0](*result[1:na], **dict(zip(self._kwds, result[na:])))

    def _to_string(self, values, verbose, smap):
        na = len(self._args_) - len(self._kwds)
        args = ', '.join(values[1:na])
        if self._kwds:
            if na > 1:
                args += ', '
            args += ', '.join(
                f'{key}={val}' for key, val in zip(self._kwds, values[na:])
            )
        if verbose:
            return f"call({values[0]}, {args})"
        return f"{values[0]}({args})"

    def _resolve_template(self, args):
        return self._apply_operation(args)


class _TemplateSumExpression_argList(object):
    """A virtual list to represent the expanded SumExpression args

    This class implements a "virtual args list" for
    TemplateSumExpressions without actually generating the expanded
    expression.  It can be accessed either in "one-pass" without
    generating a list of template argument values (more efficient), or
    as a random-access list (where it will have to create the full list
    of argument values (less efficient).

    The instance can be used as a context manager to both lock the
    IndexTemplate values within this context and to restore their original
    values upon exit.

    It is (intentionally) not iterable.

    """

    def __init__(self, TSE):
        self._tse = TSE
        self._i = 0
        self._init_vals = None
        self._iter = self._get_iter()
        self._lock = None

    def __len__(self):
        return self._tse.nargs()

    def __getitem__(self, i):
        if self._i == i:
            self._set_iter_vals(next(self._iter))
            self._i += 1
        elif self._i is not None:
            # Switch to random-access mode.  If we have already
            # retrieved one of the indices, then we need to regenerate
            # the iterator from scratch.
            self._iter = list(self._get_iter() if self._i else self._iter)
            self._set_iter_vals(self._iter[i])
        else:
            self._set_iter_vals(self._iter[i])
        return self._tse._local_args_[0]

    def __enter__(self):
        self._lock = self
        self._lock_iters()

    def __exit__(self, exc_type, exc_value, tb):
        self._unlock_iters()
        self._lock = None

    def _get_iter(self):
        # Note: by definition, all _set pointers within an itergroup
        # point to the same Set
        _sets = tuple(iterGroup[0]._set for iterGroup in self._tse._iters)
        return itertools.product(*_sets)

    def _lock_iters(self):
        self._init_vals = tuple(
            tuple(it.lock(self._lock) for it in iterGroup)
            for iterGroup in self._tse._iters
        )

    def _unlock_iters(self):
        self._set_iter_vals(self._init_vals)
        for iterGroup in self._tse._iters:
            for it in iterGroup:
                it.unlock(self._lock)

    def _set_iter_vals(self, val):
        for i, iterGroup in enumerate(self._tse._iters):
            if len(iterGroup) == 1:
                iterGroup[0].set_value(val[i], self._lock)
            else:
                for j, v in enumerate(val[i]):
                    iterGroup[j].set_value(v, self._lock)


class TemplateSumExpression(NumericExpression):
    """
    Expression to represent an unexpanded sum over one or more sets.
    """

    __slots__ = ('_iters', '_local_args_')
    PRECEDENCE = 1

    def __init__(self, args, _iters):
        assert len(args) == 1
        self._args_ = args
        self._iters = _iters

    def nargs(self):
        # Note: by definition, all _set pointers within an itergroup
        # point to the same Set
        ans = 1
        for iterGroup in self._iters:
            ans *= len(iterGroup[0]._set)
        return ans

    @property
    def args(self):
        return _TemplateSumExpression_argList(self)

    @property
    def _args_(self):
        return _TemplateSumExpression_argList(self)

    @_args_.setter
    def _args_(self, args):
        self._local_args_ = args

    def create_node_with_local_data(self, args):
        return self.__class__(args, self._iters)

    def getname(self, *args, **kwds):
        return "SUM"

    def is_potentially_variable(self):
        if any(
            arg.is_potentially_variable()
            for arg in self._local_args_
            if arg.__class__ not in nonpyomo_leaf_types
        ):
            return True
        return False

    def _is_fixed(self, values):
        return all(values)

    def _compute_polynomial_degree(self, result):
        if None in result:
            return None
        return result[0]

    def _apply_operation(self, result):
        return sum(result)

    def _to_string(self, values, verbose, smap):
        ans = ''
        val = values[0]
        if val[0] == '(' and val[-1] == ')' and _balanced_parens(val[1:-1]):
            val = val[1:-1]
        iterStrGenerator = (
            (
                ', '.join(str(i) for i in iterGroup),
                (
                    iterGroup[0]._set.to_string(verbose=verbose)
                    if hasattr(iterGroup[0]._set, 'to_string')
                    else str(iterGroup[0]._set)
                ),
            )
            for iterGroup in self._iters
        )
        if verbose:
            iterStr = ', '.join('iter(%s, %s)' % x for x in iterStrGenerator)
            return 'templatesum(%s, %s)' % (val, iterStr)
        else:
            iterStr = ' '.join('for %s in %s' % x for x in iterStrGenerator)
            return 'SUM(%s %s)' % (val, iterStr)

    def _resolve_template(self, args):
        return SumExpression(args)


class IndexTemplate(NumericValue):
    """A "placeholder" for an index value in template expressions.

    This class is a placeholder for an index value within a template
    expression.  That is, given the expression template for "m.x[i]",
    where `m.z` is indexed by `m.I`, the expression tree becomes:

    _GetItem:
       - m.x
       - IndexTemplate(_set=m.I, _value=None)

    Constructor Arguments:
       _set: the Set from which this IndexTemplate can take values
    """

    __slots__ = ('_set', '_value', '_index', '_id', '_group', '_lock')

    def __init__(self, _set, index=0, _id=None, _group=None):
        self._set = _set
        self._value = _NotSpecified
        self._index = index
        self._id = _id
        self._group = _group
        self._lock = None

    def __deepcopy__(self, memo):
        # Because we leverage deepcopy for expression/component cloning,
        # we need to see if this is a Component.clone() operation and
        # *not* copy the template.
        #
        # TODO: JDS: We should consider converting the IndexTemplate to
        # a proper Component: that way it could leverage the normal
        # logic of using the parent_block scope to dictate the behavior
        # of deepcopy.
        if '__block_scope__' in memo:
            memo[id(self)] = self
            return self
        #
        # "Normal" deepcopying outside the context of pyomo.
        #
        return super().__deepcopy__(memo)

    # Note: because NONE of the slots on this class need to be edited,
    # we don't need to implement a specialized __setstate__ method.

    def __call__(self, exception=True):
        """
        Return the value of this object.
        """
        if self._value is _NotSpecified:
            if exception:
                raise TemplateExpressionError(
                    self, "Evaluating uninitialized IndexTemplate (%s)" % (self,)
                )
            return None
        else:
            return self._value

    def _resolve_template(self, args):
        assert not args
        return self()

    def is_fixed(self):
        """
        Returns True because this value is fixed.
        """
        return True

    def is_potentially_variable(self):
        """Returns False because index values cannot be variables.

        The IndexTemplate represents a placeholder for an index value
        for an IndexedComponent, and at the moment, Pyomo does not
        support variable indirection.
        """
        return False

    def __str__(self):
        return self.getname()

    def getname(self, fully_qualified=False, name_buffer=None, relative_to=None):
        if self._id is not None:
            return "_%s" % (self._id,)

        _set_name = self._set.getname(fully_qualified, name_buffer, relative_to)
        if self._index is not None and self._set.dimen != 1:
            _set_name += "(%s)" % (self._index,)
        return "{" + _set_name + "}"

    def set_value(self, values=_NotSpecified, lock=None):
        # It might be nice to check if the value is valid for the base
        # set, but things are tricky when the base set is not dimention
        # 1.  So, for the time being, we will just "trust" the user.
        # After all, the actual Set will raise exceptions if the value
        # is not present.
        if lock is not self._lock:
            raise RuntimeError(
                "The TemplateIndex %s is currently locked by %s and "
                "cannot be set through lock %s" % (self, self._lock, lock)
            )
        if values is _NotSpecified:
            self._value = _NotSpecified
            return
        if type(values) is not tuple:
            values = (values,)
        if self._index is not None:
            if len(values) == 1:
                self._value = values[0]
            else:
<<<<<<< HEAD
                self._value = values[self._index]
=======
                raise ValueError(
                    "Passed multiple values %s to a scalar "
                    "IndexTemplate %s" % (values, self)
                )
>>>>>>> 63a3c602
        else:
            self._value = values

    def lock(self, lock):
        assert self._lock is None
        self._lock = lock
        return self._value

    def unlock(self, lock):
        assert self._lock is lock
        self._lock = None

# Instead of special-casing _categorize_arg_type for this class, we
# will directly register that it should be treated as an NPV arg
register_arg_type(IndexTemplate, ARG_TYPE.NPV)


def resolve_template(expr):
    """Resolve a template into a concrete expression

    This takes a template expression and returns the concrete equivalent
    by substituting the current values of all IndexTemplate objects and
    resolving (evaluating and removing) all GetItemExpression,
    GetAttrExpression, and TemplateSumExpression expression nodes.

    """
<<<<<<< HEAD
    wildcards = []
    wildcard_groups = {}
    level = -1
=======
>>>>>>> 63a3c602

    def beforeChild(node, child, child_idx):
        # Efficiency: do not decend into leaf nodes.
        if type(child) in native_types:
            return False, child
        elif not child.is_expression_type():
            if hasattr(child, '_resolve_template'):
                return False, child._resolve_template(())
            return False, child
        else:
            return True, None

    def exitNode(node, args):
        if hasattr(node, '_resolve_template'):
            return node._resolve_template(args)
        if len(args) == node.nargs() and all(a is b for a, b in zip(node.args, args)):
            return node
        if all(map(is_constant, args)):
            return node._apply_operation(args)
        else:
            return node.create_node_with_local_data(args)

    walker = StreamBasedExpressionVisitor(
        initializeWalker=lambda x: beforeChild(None, x, None),
        beforeChild=beforeChild,
        exitNode=exitNode,
    )
    return walker.walk_expression(expr)


class _wildcard_info(object):
    __slots__ = ('iter', 'source', 'value', 'original_value', 'objects')
    def __init__(self, src, obj):
        self.source = src
        self.original_value = obj._value
        self.objects = [obj]
        self.reset()
        if self.original_value in (None, _NotSpecified):
            self.advance()

    def advance(self):
        with _TemplateIterManager.pause():
            self.value = next(self.iter)
        for obj in self.objects:
            obj.set_value(self.value)

    def reset(self):
        # Because we want to actually iterate over the underlying
        # template expression, we will temporarily pause our overrides
        # of sum() and the set iters
        with _TemplateIterManager.pause():
            self.iter = iter(self.source)

    def restore(self):
        for obj in self.objects:
            obj.set_value(self.original_value)


def _reduce_template_to_component(expr):
    """Resolve a template into a concrete component

    This takes a template expression and returns the concrete equivalent
    by substituting the current values of all IndexTemplate objects and
    resolving (evaluating and removing) all GetItemExpression,
    GetAttrExpression, and TemplateSumExpression expression nodes.

    """
    import pyomo.core.base.set
    # wildcards holds lists of
    #   [iterator, source, value, orig_value, object0, ...]
    # 'iterator' iterates over 'source' to provide 'value's for each of
    # the 1 or more 'objects'.  Objects can be IndexTemplate objects or
    # (discrete) Variables
    wildcards = []
    wildcard_groups = {}
    level = -1
    def beforeChild(node, child, child_idx):
        # Efficiency: do not decend into leaf nodes.
        if type(child) in native_types:
            return False, child
        elif not child.is_expression_type():
            if hasattr(child, '_resolve_template'):
                try:
                    ans = child._resolve_template(())
                except TemplateExpressionError:
                    # We are attempting "loose" template resolution: for
                    # every unset IndexTemplate, search the underlying
                    # set to find *any* valid match.
                    if child._group not in wildcard_groups:
                        wildcard_groups[child._group] = len(wildcards)
                        info = _wildcard_info(child._set, child)
                        wildcards.append(info)
                    else:
                        info = wildcards[wildcard_groups[child._group]]
                        info.objects.append(child)
                        child.set_value(info.value)
                    ans = child._resolve_template(())
                return False, ans
            if child.is_variable_type():
                from pyomo.core.base.set import RangeSet
                if child.domain.isdiscrete():
                    domain = child.domain
                    bounds = child.bounds
                    if bounds != (None,None):
                        try:
                            bounds = pyomo.core.base.set.RangeSet(*bounds, 0)
                            domain = domain & bounds
                        except:
                            pass
                    info = _wildcard_info(domain, child)
                    wildcards.append(info)
                return False, value(child)
            return False, child
        else:
            return True, None

    def exitNode(node, args):
        if hasattr(node, '_resolve_template'):
            return node._resolve_template(args)
        if len(args) == node.nargs() and all(
                a is b for a,b in zip(node.args, args)):
            return node
        if all(map(is_constant, args)):
            return node._apply_operation(args)
        else:
            return node.create_node_with_local_data(args)

    walker = StreamBasedExpressionVisitor(
        initializeWalker=lambda x: beforeChild(None, x, None),
        beforeChild=beforeChild,
        exitNode=exitNode,
    )
    while 1:
        try:
            with _TemplateIterManager.pause():
                ans = walker.walk_expression(expr)
            break
        except (KeyError, AttributeError):
            # We are attempting "loose" template resolution: for every
            # unset IndexTemplate, search the underlying set to find
            # *any* valid match.
            level = len(wildcards) - 1
            while level >= 0:
                info = wildcards[level]
                try:
                    info.advance()
                    break
                except StopIteration:
                    # Because we want to actually iterate over the
                    # underlying template expression, we will
                    # temporarily pause our overrides of sum() and the
                    # set iters
                    info.reset()
                    info.advance()
                    level -= 1
            if level < 0:
                for info in wildcards:
                    info.restore()
                raise
    for info in wildcards:
        info.restore()
    return ans


class ReplaceTemplateExpression(ExpressionReplacementVisitor):
    template_types = {
        IndexTemplate, GetItemExpression,
        Numeric_GetItemExpression, NPV_Numeric_GetItemExpression,
        Boolean_GetItemExpression, NPV_Boolean_GetItemExpression,
    }

    def __init__(self, substituter, *args, **kwargs):
        kwargs.setdefault('remove_named_expressions', True)
        super().__init__(**kwargs)
        self.substituter = substituter
        self.substituter_args = args

    def beforeChild(self, node, child, child_idx):
        if type(child) in ReplaceTemplateExpression.template_types:
            return False, self.substituter(child, *self.substituter_args)
        return super().beforeChild(node, child, child_idx)


def substitute_template_expression(expr, substituter, *args, **kwargs):
    """Substitute IndexTemplates in an expression tree.

    This is a general utility function for walking the expression tree
    and subtituting all occurances of IndexTemplate and
    GetItemExpression nodes.

    Args:
        substituter: method taking (expression, *args) and returning
           the new object
        *args: these are passed directly to the substituter

    Returns:
        a new expression tree with all substitutions done
    """
    visitor = ReplaceTemplateExpression(substituter, *args, **kwargs)
    return visitor.walk_expression(expr)


class _GetItemIndexer(object):
    # Note that this class makes the assumption that only one template
    # ever appears in an expression for a single index

    def __init__(self, expr):
        self._base = expr.arg(0)
        self._args = []
        _hash = [id(self._base)]
        for x in expr.args[1:]:
            try:
                logging.disable(logging.CRITICAL)
                val = value(x)
                self._args.append(val)
                _hash.append(val)
            except TemplateExpressionError as e:
                if x is not e.template:
                    raise TypeError(
                        "Cannot use the param substituter with expression "
                        "templates\nwhere the component index has the "
                        "IndexTemplate in an expression.\n\tFound in %s" % (expr,)
                    )
                self._args.append(e.template)
                _hash.append(id(e.template._set))
            finally:
                logging.disable(logging.NOTSET)

        self._hash = tuple(_hash)

    def nargs(self):
        return len(self._args)

    def arg(self, i):
        return self._args[i]

    @property
    def base(self):
        return self._base

    @property
    def args(self):
        return self._args

    def __hash__(self):
        return hash(self._hash)

    def __eq__(self, other):
        if type(other) is _GetItemIndexer:
            return self._hash == other._hash
        else:
            return False

    def __str__(self):
        return "%s[%s]" % (self._base.name, ','.join(str(x) for x in self._args))


def substitute_getitem_with_param(expr, _map):
    """A simple substituter to replace _GetItem nodes with mutable Params.

    This substituter will replace all GetItemExpression nodes with a
    new Param.  For example, this method will create expressions
    suitable for passing to DAE integrators
    """
    import pyomo.core.base.param

    if type(expr) is IndexTemplate:
        return expr

    _id = _GetItemIndexer(expr)
    if _id not in _map:
        _map[_id] = pyomo.core.base.param.Param(mutable=True)
        _map[_id].construct()
        _map[_id]._name = "%s[%s]" % (_id.base.name, ','.join(str(x) for x in _id.args))
    return _map[_id]


def substitute_template_with_value(expr):
    """A simple substituter to expand expression for current template

    This substituter will replace all GetItemExpression / IndexTemplate
    nodes with the actual _ComponentData based on the current value of
    the IndexTemplate(s)

    """

    if type(expr) is IndexTemplate:
        return as_numeric(expr())
    else:
        return resolve_template(expr)


class _set_iterator_template_generator(object):
    """Replacement iterator that returns IndexTemplates

    In order to generate template expressions, we hijack the normal Set
    iteration mechanisms so that this iterator is returned instead of
    the usual iterator.  This iterator will return IndexTemplate
    object(s) instead of the actual Set items the first time next() is
    called.
    """

    def __init__(self, _set, context):
        self._set = _set
        self.context = context

    def __iter__(self):
        return self

    def __next__(self):
        # Prevent context from ever being called more than once
        if self.context is None:
            raise StopIteration()
        context, self.context = self.context, None

        _set = self._set
        if _set.is_expression_type():
            d = _reduce_template_to_component(_set).dimen
        else:
            d = _set.dimen
        grp = context.next_group()
        if d is None or type(d) is not int:
            idx = (IndexTemplate(_set, None, context.next_id(), grp),)
        else:
<<<<<<< HEAD
            idx = tuple(
                IndexTemplate(_set, i, context.next_id(), grp) for i in range(d)
            )
=======
            idx = tuple(IndexTemplate(_set, i, context.next_id()) for i in range(d))
>>>>>>> 63a3c602
        context.cache.append(idx)
        if len(idx) == 1:
            return idx[0]
        else:
            return idx

    next = __next__


class _template_iter_context(object):
    """Manage the iteration context when generating templatized rules

    This class manages the context tracking when generating templatized
    rules.  It has two methods (`sum_template` and `get_iter`) that
    replace standard functions / methods (`sum` and
    :py:meth:`_FiniteSetMixin.__iter__`, respectively).  It also tracks
    unique identifiers for IndexTemplate objects and their groupings
    within `sum()` generators.
    """

    def __init__(self):
        self.cache = []
        self._id = 0
        self._group = 0

    def get_iter(self, _set):
        return _set_iterator_template_generator(_set, self)

    def npop_cache(self, n):
        result = self.cache[-n:]
        self.cache[-n:] = []
        return result

    def next_id(self):
        self._id += 1
        return self._id

    def next_group(self):
        self._group += 1
        return self._group

    def sum_template(self, generator):
        init_cache = len(self.cache)
        expr = next(generator)
        final_cache = len(self.cache)
        return TemplateSumExpression((expr,), self.npop_cache(final_cache - init_cache))


class _template_iter_manager(object):
    class _iter_wrapper(object):
        __slots__ = ('_class', '_iter', '_old_iter')

        def __init__(self, cls, context):
            def _iter_fcn(obj):
                return context.get_iter(obj)
            self._class = cls
            self._old_iter = cls.__iter__
            self._iter = _iter_fcn

        def acquire(self):
            self._class.__iter__ = self._iter

        def release(self):
            self._class.__iter__ = self._old_iter

    class _pause_template_iter_manager(object):
        __slots__ = ('iter_manager',)

        def __init__(self, iter_manager):
            self.iter_manager = iter_manager

        def __enter__(self):
            self.iter_manager.release()
            return self

        def __exit__(self, et, ev, tb):
            self.iter_manager.acquire()

    def __init__(self):
        self.paused = True
        self.context = None
        self.iters = None
        self.builtin_sum = builtins.sum

    def init(self, context, *iter_fcns):
        assert self.context is None
        self.context = context
        self.iters = [self._iter_wrapper(it, context) for it in iter_fcns]
        return self

    def acquire(self):
        assert self.paused
        self.paused = False
        builtins.sum = self.context.sum_template
        for it in self.iters:
            it.acquire()

    def release(self):
        assert not self.paused
        self.paused = True
        builtins.sum = self.builtin_sum
        for it in self.iters:
            it.release()

    def __enter__(self):
        assert self.context
        self.acquire()
        return self

    def __exit__(self, et, ev, tb):
        self.release()
        self.context = None
        self.iters = None

    def pause(self):
        if self.paused:
            return nullcontext()
        else:
            return self._pause_template_iter_manager(self)

# Global manager for coordinating overriding set iteration
_TemplateIterManager = _template_iter_manager()


def templatize_rule(block, rule, index_set):
    import pyomo.core.base.set

    context = _template_iter_context()
    internal_error = None
<<<<<<< HEAD
    try:
        # Override Set iteration to return IndexTemplates
        with _TemplateIterManager.init(
                context,
                pyomo.core.base.set._FiniteSetMixin,
                GetItemExpression,
                GetAttrExpression,
        ):
            # Get the index templates needed for calling the rule
            if index_set is not None:
                # Note, do not rely on the __iter__ overload, as non-finite
                # Sets don't have an __iter__.
                indices = next(iter(context.get_iter(index_set)))
                try:
                    context.cache.pop()
                except IndexError:
                    assert indices is None
                    indices = ()
            else:
=======
    _old_iters = (
        pyomo.core.base.set._FiniteSetMixin.__iter__,
        GetItemExpression.__iter__,
        GetAttrExpression.__iter__,
    )
    _old_sum = builtins.sum
    try:
        # Override Set iteration to return IndexTemplates
        pyomo.core.base.set._FiniteSetMixin.__iter__ = (
            GetItemExpression.__iter__
        ) = GetAttrExpression.__iter__ = lambda x: context.get_iter(x).__iter__()
        # Override sum with our sum
        builtins.sum = context.sum_template
        # Get the index templates needed for calling the rule
        if index_set is not None:
            # Note, do not rely on the __iter__ overload, as non-finite
            # Sets don't have an __iter__.
            indices = next(iter(context.get_iter(index_set)))
            try:
                context.cache.pop()
            except IndexError:
                assert indices is None
>>>>>>> 63a3c602
                indices = ()
            if type(indices) is not tuple:
                indices = (indices,)
            # Call the rule, returning the template expression and the
            # top-level IndexTemplate(s) generated when calling the rule.
            #
            # TBD: Should this just return a "FORALL()" expression node that
            # behaves similarly to the GetItemExpression node?
            return rule(block, indices), indices
    except:
        internal_error = sys.exc_info()
        raise
    finally:
<<<<<<< HEAD
        if len(context.cache):
            if internal_error is not None:
                logger.error("The following exception was raised when "
                             "templatizing the rule '%s':\n\t%s"
                             % (rule.name, internal_error[1]))
=======
        (
            pyomo.core.base.set._FiniteSetMixin.__iter__,
            GetItemExpression.__iter__,
            GetAttrExpression.__iter__,
        ) = _old_iters
        builtins.sum = _old_sum
        if len(context.cache):
            if internal_error is not None:
                logger.error(
                    "The following exception was raised when "
                    "templatizing the rule '%s':\n\t%s"
                    % (rule.__name__, internal_error[1])
                )
>>>>>>> 63a3c602
            raise TemplateExpressionError(
                None,
                "Explicit iteration (for loops) over Sets is not supported "
                "by template expressions.  Encountered loop over %s"
                % (context.cache[-1][0]._set,),
            )
    return None, indices


def templatize_constraint(con):
    return templatize_rule(con.parent_block(), con.rule, con.index_set())<|MERGE_RESOLUTION|>--- conflicted
+++ resolved
@@ -16,13 +16,14 @@
 import builtins
 
 from pyomo.common.backports import nullcontext
-from pyomo.core.expr.base import (
-    ExpressionBase, ExpressionArgs_Mixin, NPV_Mixin,
-)
+from pyomo.core.expr.base import ExpressionBase, ExpressionArgs_Mixin, NPV_Mixin
 from pyomo.core.expr.expr_errors import TemplateExpressionError
 from pyomo.core.expr.logical_expr import BooleanExpression
 from pyomo.core.expr.numeric_expr import (
-    NumericExpression, SumExpression, Numeric_NPV_Mixin, register_arg_type,
+    NumericExpression,
+    SumExpression,
+    Numeric_NPV_Mixin,
+    register_arg_type,
     ARG_TYPE,
 )
 from pyomo.core.expr.numvalue import (
@@ -49,19 +50,15 @@
     """
     Expression to call :func:`__getitem__` on the base object.
     """
-<<<<<<< HEAD
-    __slots__ = ()
-=======
-
->>>>>>> 63a3c602
+
+    __slots__ = ()
     PRECEDENCE = 1
 
     def __new__(cls, args=()):
         if cls is not GetItemExpression:
             return super().__new__(cls)
         npv_args = not any(
-            hasattr(arg, 'is_potentially_variable')
-            and arg.is_potentially_variable()
+            hasattr(arg, 'is_potentially_variable') and arg.is_potentially_variable()
             for arg in args
         )
         try:
@@ -102,39 +99,8 @@
     def getname(self, *args, **kwds):
         return self._args_[0].getname(*args, **kwds)
 
-<<<<<<< HEAD
     def nargs(self):
         return len(self._args_)
-=======
-    def is_potentially_variable(self):
-        _false = lambda: False
-        if any(
-            getattr(arg, 'is_potentially_variable', _false)() for arg in self._args_
-        ):
-            return True
-        base = self._args_[0]
-        if base.is_expression_type():
-            base = value(base)
-        # TODO: fix value iteration when generating templates
-        #
-        # There is a nasty problem here: we want to iterate over all the
-        # members of the base and see if *any* of them are potentially
-        # variable.  Unfortunately, this method is called during
-        # expression generation, and we *could* be generating a
-        # template.  When that occurs, iterating over the base will
-        # yield a new IndexTemplate (which will in turn raise an
-        # exception because IndexTemplates are not constant).  The real
-        # solution is probably to re-think how we define
-        # is_potentially_variable, but for now we will only handle
-        # members that are explicitly stored in the _data dict.  Not
-        # general (because a Component could implement a non-standard
-        # storage scheme), but as of now [30 Apr 20], there are no known
-        # Components where this assumption will cause problems.
-        return any(
-            getattr(x, 'is_potentially_variable', _false)()
-            for x in getattr(base, '_data', {}).values()
-        )
->>>>>>> 63a3c602
 
     def _is_fixed(self, values):
         if not all(values[1:]):
@@ -143,8 +109,7 @@
         return all(getattr(x, 'is_fixed', _true)() for x in values[0].values())
 
     def _to_string(self, values, verbose, smap):
-        values = tuple(_[1:-1] if _[0]=='(' and _[-1]==')' else _
-                       for _ in values)
+        values = tuple(_[1:-1] if _[0] == '(' and _[-1] == ')' else _ for _ in values)
         if verbose:
             return "getitem(%s, %s)" % (values[0], ', '.join(values[1:]))
         return "%s[%s]" % (values[0], ','.join(values[1:]))
@@ -154,10 +119,12 @@
 
     def _apply_operation(self, result):
         args = tuple(
-            arg if arg.__class__ in native_types or not arg.is_numeric_type()
+            arg
+            if arg.__class__ in native_types or not arg.is_numeric_type()
             else value(arg)
-            for arg in result[1:])
-        return result[0].__getitem__( tuple(result[1:]) )
+            for arg in result[1:]
+        )
+        return result[0].__getitem__(tuple(result[1:]))
 
 
 class Numeric_GetItemExpression(GetItemExpression, NumericExpression):
@@ -182,35 +149,22 @@
                 ans = tmp
         return ans
 
-<<<<<<< HEAD
-class NPV_Numeric_GetItemExpression(
-        Numeric_NPV_Mixin, Numeric_GetItemExpression):
-    __slots__ = ()
+
+class NPV_Numeric_GetItemExpression(Numeric_NPV_Mixin, Numeric_GetItemExpression):
+    __slots__ = ()
+
 
 class Boolean_GetItemExpression(GetItemExpression, BooleanExpression):
     __slots__ = ()
-=======
-    def _apply_operation(self, result):
-        args = tuple(
-            arg
-            if arg.__class__ in native_types or not arg.is_numeric_type()
-            else value(arg)
-            for arg in result[1:]
-        )
-        return result[0].__getitem__(tuple(result[1:]))
-
-    def _to_string(self, values, verbose, smap):
-        values = tuple(_[1:-1] if _[0] == '(' and _[-1] == ')' else _ for _ in values)
-        if verbose:
-            return "getitem(%s, %s)" % (values[0], ', '.join(values[1:]))
-        return "%s[%s]" % (values[0], ','.join(values[1:]))
->>>>>>> 63a3c602
+
 
 class NPV_Boolean_GetItemExpression(NPV_Mixin, Boolean_GetItemExpression):
     __slots__ = ()
 
+
 class Structural_GetItemExpression(ExpressionArgs_Mixin, GetItemExpression):
     __slots__ = ()
+
 
 class NPV_Structural_GetItemExpression(NPV_Mixin, Structural_GetItemExpression):
     __slots__ = ()
@@ -236,14 +190,12 @@
         try:
             attr = _reduce_template_to_component(self)
             if attr.is_numeric_type():
-                if (attr.is_potentially_variable()
-                    or self.is_potentially_variable()):
+                if attr.is_potentially_variable() or self.is_potentially_variable():
                     return super().__new__(Numeric_GetAttrExpression)
                 else:
                     return super().__new__(NPV_Numeric_GetAttrExpression)
             elif attr.is_logical_type():
-                if (attr.is_potentially_variable()
-                    or self.is_potentially_variable()):
+                if attr.is_potentially_variable() or self.is_potentially_variable():
                     return super().__new__(Boolean_GetAttrExpression)
                 else:
                     return super().__new__(NPV_Boolean_GetAttrExpression)
@@ -277,27 +229,18 @@
         #
         # TODO: deprecate (then remove) evaluating expressions by
         # "calling" them.
-<<<<<<< HEAD
         try:
             if not args:
                 if not kwargs:
                     return super().__call__()
                 elif len(kwargs) == 1 and 'exception' in kwargs:
                     return super().__call__(**kwargs)
-            elif not kwargs and len(args) == 1 and (
-                    args[0] is True or args[0] is False):
+            elif (
+                not kwargs and len(args) == 1 and (args[0] is True or args[0] is False)
+            ):
                 return super().__call__(*args)
         except TemplateExpressionError:
             pass
-=======
-        if not args:
-            if not kwargs:
-                return super().__call__()
-            elif len(kwargs) == 1 and 'exception' in kwargs:
-                return super().__call__(**kwargs)
-        elif not kwargs and len(args) == 1 and (args[0] is True or args[0] is False):
-            return super().__call__(*args)
->>>>>>> 63a3c602
         # Note: the only time we will implicitly create a CallExpression
         # node is directly after a GetAttrExpression: that is, someone
         # got the attribute (method) and is now calling it.
@@ -338,18 +281,22 @@
             return None
         return result[0]
 
-class NPV_Numeric_GetAttrExpression(
-        Numeric_NPV_Mixin, Numeric_GetAttrExpression):
-    __slots__ = ()
+
+class NPV_Numeric_GetAttrExpression(Numeric_NPV_Mixin, Numeric_GetAttrExpression):
+    __slots__ = ()
+
 
 class Boolean_GetAttrExpression(GetAttrExpression, BooleanExpression):
     __slots__ = ()
 
+
 class NPV_Boolean_GetAttrExpression(NPV_Mixin, Boolean_GetAttrExpression):
     __slots__ = ()
 
+
 class Structural_GetAttrExpression(ExpressionArgs_Mixin, GetAttrExpression):
     __slots__ = ()
+
 
 class NPV_Structural_GetAttrExpression(NPV_Mixin, Structural_GetAttrExpression):
     __slots__ = ()
@@ -683,14 +630,7 @@
             if len(values) == 1:
                 self._value = values[0]
             else:
-<<<<<<< HEAD
                 self._value = values[self._index]
-=======
-                raise ValueError(
-                    "Passed multiple values %s to a scalar "
-                    "IndexTemplate %s" % (values, self)
-                )
->>>>>>> 63a3c602
         else:
             self._value = values
 
@@ -703,6 +643,7 @@
         assert self._lock is lock
         self._lock = None
 
+
 # Instead of special-casing _categorize_arg_type for this class, we
 # will directly register that it should be treated as an NPV arg
 register_arg_type(IndexTemplate, ARG_TYPE.NPV)
@@ -717,12 +658,9 @@
     GetAttrExpression, and TemplateSumExpression expression nodes.
 
     """
-<<<<<<< HEAD
     wildcards = []
     wildcard_groups = {}
     level = -1
-=======
->>>>>>> 63a3c602
 
     def beforeChild(node, child, child_idx):
         # Efficiency: do not decend into leaf nodes.
@@ -755,6 +693,7 @@
 
 class _wildcard_info(object):
     __slots__ = ('iter', 'source', 'value', 'original_value', 'objects')
+
     def __init__(self, src, obj):
         self.source = src
         self.original_value = obj._value
@@ -791,6 +730,7 @@
 
     """
     import pyomo.core.base.set
+
     # wildcards holds lists of
     #   [iterator, source, value, orig_value, object0, ...]
     # 'iterator' iterates over 'source' to provide 'value's for each of
@@ -799,6 +739,7 @@
     wildcards = []
     wildcard_groups = {}
     level = -1
+
     def beforeChild(node, child, child_idx):
         # Efficiency: do not decend into leaf nodes.
         if type(child) in native_types:
@@ -823,10 +764,11 @@
                 return False, ans
             if child.is_variable_type():
                 from pyomo.core.base.set import RangeSet
+
                 if child.domain.isdiscrete():
                     domain = child.domain
                     bounds = child.bounds
-                    if bounds != (None,None):
+                    if bounds != (None, None):
                         try:
                             bounds = pyomo.core.base.set.RangeSet(*bounds, 0)
                             domain = domain & bounds
@@ -842,8 +784,7 @@
     def exitNode(node, args):
         if hasattr(node, '_resolve_template'):
             return node._resolve_template(args)
-        if len(args) == node.nargs() and all(
-                a is b for a,b in zip(node.args, args)):
+        if len(args) == node.nargs() and all(a is b for a, b in zip(node.args, args)):
             return node
         if all(map(is_constant, args)):
             return node._apply_operation(args)
@@ -889,9 +830,12 @@
 
 class ReplaceTemplateExpression(ExpressionReplacementVisitor):
     template_types = {
-        IndexTemplate, GetItemExpression,
-        Numeric_GetItemExpression, NPV_Numeric_GetItemExpression,
-        Boolean_GetItemExpression, NPV_Boolean_GetItemExpression,
+        IndexTemplate,
+        GetItemExpression,
+        Numeric_GetItemExpression,
+        NPV_Numeric_GetItemExpression,
+        Boolean_GetItemExpression,
+        NPV_Boolean_GetItemExpression,
     }
 
     def __init__(self, substituter, *args, **kwargs):
@@ -1047,13 +991,9 @@
         if d is None or type(d) is not int:
             idx = (IndexTemplate(_set, None, context.next_id(), grp),)
         else:
-<<<<<<< HEAD
             idx = tuple(
                 IndexTemplate(_set, i, context.next_id(), grp) for i in range(d)
             )
-=======
-            idx = tuple(IndexTemplate(_set, i, context.next_id()) for i in range(d))
->>>>>>> 63a3c602
         context.cache.append(idx)
         if len(idx) == 1:
             return idx[0]
@@ -1109,6 +1049,7 @@
         def __init__(self, cls, context):
             def _iter_fcn(obj):
                 return context.get_iter(obj)
+
             self._class = cls
             self._old_iter = cls.__iter__
             self._iter = _iter_fcn
@@ -1174,6 +1115,7 @@
         else:
             return self._pause_template_iter_manager(self)
 
+
 # Global manager for coordinating overriding set iteration
 _TemplateIterManager = _template_iter_manager()
 
@@ -1183,14 +1125,13 @@
 
     context = _template_iter_context()
     internal_error = None
-<<<<<<< HEAD
     try:
         # Override Set iteration to return IndexTemplates
         with _TemplateIterManager.init(
-                context,
-                pyomo.core.base.set._FiniteSetMixin,
-                GetItemExpression,
-                GetAttrExpression,
+            context,
+            pyomo.core.base.set._FiniteSetMixin,
+            GetItemExpression,
+            GetAttrExpression,
         ):
             # Get the index templates needed for calling the rule
             if index_set is not None:
@@ -1203,30 +1144,6 @@
                     assert indices is None
                     indices = ()
             else:
-=======
-    _old_iters = (
-        pyomo.core.base.set._FiniteSetMixin.__iter__,
-        GetItemExpression.__iter__,
-        GetAttrExpression.__iter__,
-    )
-    _old_sum = builtins.sum
-    try:
-        # Override Set iteration to return IndexTemplates
-        pyomo.core.base.set._FiniteSetMixin.__iter__ = (
-            GetItemExpression.__iter__
-        ) = GetAttrExpression.__iter__ = lambda x: context.get_iter(x).__iter__()
-        # Override sum with our sum
-        builtins.sum = context.sum_template
-        # Get the index templates needed for calling the rule
-        if index_set is not None:
-            # Note, do not rely on the __iter__ overload, as non-finite
-            # Sets don't have an __iter__.
-            indices = next(iter(context.get_iter(index_set)))
-            try:
-                context.cache.pop()
-            except IndexError:
-                assert indices is None
->>>>>>> 63a3c602
                 indices = ()
             if type(indices) is not tuple:
                 indices = (indices,)
@@ -1240,27 +1157,12 @@
         internal_error = sys.exc_info()
         raise
     finally:
-<<<<<<< HEAD
-        if len(context.cache):
-            if internal_error is not None:
-                logger.error("The following exception was raised when "
-                             "templatizing the rule '%s':\n\t%s"
-                             % (rule.name, internal_error[1]))
-=======
-        (
-            pyomo.core.base.set._FiniteSetMixin.__iter__,
-            GetItemExpression.__iter__,
-            GetAttrExpression.__iter__,
-        ) = _old_iters
-        builtins.sum = _old_sum
         if len(context.cache):
             if internal_error is not None:
                 logger.error(
                     "The following exception was raised when "
-                    "templatizing the rule '%s':\n\t%s"
-                    % (rule.__name__, internal_error[1])
+                    "templatizing the rule '%s':\n\t%s" % (rule.name, internal_error[1])
                 )
->>>>>>> 63a3c602
             raise TemplateExpressionError(
                 None,
                 "Explicit iteration (for loops) over Sets is not supported "
