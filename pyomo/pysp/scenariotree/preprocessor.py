#  ___________________________________________________________________________
#
#  Pyomo: Python Optimization Modeling Objects
#  Copyright 2017 National Technology and Engineering Solutions of Sandia, LLC
#  Under the terms of Contract DE-NA0003525 with National Technology and 
#  Engineering Solutions of Sandia, LLC, the U.S. Government retains certain 
#  rights in this software.
#  This software is distributed under the 3-clause BSD License.
#  ___________________________________________________________________________

__all__ = ("ScenarioTreePreprocessor",)

# TODO: Verify what needs to be done for persistent solver plugins
#       when advanced preprocessing is disabled and finish
#       implementing for that option.
import time

# these are the only two preprocessors currently invoked by the
# simple_preprocessor, which in turn is invoked by the preprocess()
# method of PyomoModel.
<<<<<<< HEAD
from pyomo.opt import ProblemFormat, PersistentSolver
from pyomo.repn.standard_repn import preprocess_block_objectives \
    as preprocess_block_objectives
from pyomo.repn.standard_repn import preprocess_block_constraints \
    as preprocess_block_constraints
from pyomo.repn.standard_repn import preprocess_constraint \
    as preprocess_constraint
from pyomo.repn.standard_repn import preprocess_block_objectives \
    as preprocess_block_objectives
from pyomo.repn.standard_repn import preprocess_block_constraints \
    as preprocess_block_constraints
from pyomo.repn.standard_repn import preprocess_constraint \
    as preprocess_constraint
from pyomo.repn.standard_repn import generate_standard_repn
from pyomo.repn import generate_standard_repn
=======
from pyomo.core.base.objective import Objective
from pyomo.core.base.var import Var
from pyomo.opt import ProblemFormat
from pyomo.solvers.plugins.solvers.persistent_solver import PersistentSolver
from pyomo.repn.canonical_repn import LinearCanonicalRepn
from pyomo.repn.compute_canonical_repn import preprocess_block_objectives \
    as canonical_preprocess_block_objectives
from pyomo.repn.compute_canonical_repn import preprocess_block_constraints \
    as canonical_preprocess_block_constraints
from pyomo.repn.compute_canonical_repn import preprocess_constraint \
    as canonical_preprocess_constraint
from pyomo.repn.compute_ampl_repn import preprocess_block_objectives \
    as ampl_preprocess_block_objectives
from pyomo.repn.compute_ampl_repn import preprocess_block_constraints \
    as ampl_preprocess_block_constraints
from pyomo.repn.compute_ampl_repn import preprocess_constraint \
    as ampl_preprocess_constraint
from pyomo.repn.ampl_repn import generate_ampl_repn
from pyomo.repn.canonical_repn import generate_canonical_repn
>>>>>>> 7b948633
import pyomo.util
from pyomo.pysp.util.config import (PySPConfigBlock,
                                    safe_declare_common_option)
from pyomo.pysp.util.configured_object import PySPConfiguredObject

from six import iteritems, itervalues
from six.moves import xrange

expression_preprocessor = \
    pyomo.util.PyomoAPIFactory("pyomo.repn.compute_standard_repn")


#
# We only want to do the minimal amount of work to get the instance
# back to a consistent "preprocessed" state. The following attributes
# are introduced to help perform the minimal amount of work, and
# should be augmented in the future if we can somehow do less. These
# attributes are initially cleared, and are re-set - following
# preprocessing, if necessary - before each round of model I/O.
#
class ScenarioTreePreprocessor(PySPConfiguredObject):

    _declared_options = \
        PySPConfigBlock("Options declared for the "
                        "ScenarioTreePreprocessor class")

    safe_declare_common_option(_declared_options,
                               "disable_advanced_preprocessing")
    safe_declare_common_option(_declared_options,
                               "preprocess_fixed_variables")
    safe_declare_common_option(_declared_options,
                               "symbolic_solver_labels")

    #
    # various
    #
    safe_declare_common_option(_declared_options,
                               "output_times")
    safe_declare_common_option(_declared_options,
                               "verbose")

    def __init__(self, *args, **kwds):

        super(ScenarioTreePreprocessor, self).__init__(*args, **kwds)
        self._scenario_solver = {}
        self._scenario_instance = {}
        self._scenario_objective = {}

        #
        # Bundle related objects
        #
        self._bundle_instances = {}
        self._bundle_solvers = {}
        self._bundle_scenarios = {}
        self._scenario_to_bundle_map = {}
        self._bundle_first_preprocess = {}

        # maps between instance name and a list of variable (name,
        # index) pairs
        self.fixed_variables = {}
        self.freed_variables = {}
        # indicates update status of instances since the last
        # preprocessing round
        self.objective_updated = {}
        self.all_constraints_updated = {}
        self.constraints_updated_list = {}

    def add_scenario(self, scenario, scenario_instance, scenario_solver):

        assert scenario._name not in self._scenario_instance
        assert scenario._name not in self._scenario_to_bundle_map

        self._scenario_instance[scenario._name] = scenario_instance
        self._scenario_solver[scenario._name] = scenario_solver
        self._scenario_objective[scenario._name] = scenario._instance_objective

        self.fixed_variables[scenario._name] = []
        self.freed_variables[scenario._name] = []
        self.objective_updated[scenario._name] = True
        self.all_constraints_updated[scenario._name] = True
        self.constraints_updated_list[scenario._name] = []

        self.objective_updated[scenario._name] = True
        self.all_constraints_updated[scenario._name] = True

        if not self._options.disable_advanced_preprocessing:
            scenario_instance = self._scenario_instance[scenario._name]
            for block in scenario_instance.block_data_objects(active=True):
                block._gen_obj_repn = False
                block._gen_con_repn = False

    def remove_scenario(self, scenario):

        assert scenario._name in self._scenario_instance
        assert scenario._name not in self._scenario_to_bundle_map

        if self._options.disable_advanced_preprocessing:
            scenario_instance = self._scenario_instance[scenario_name]
            for block in scenario_instance.block_data_objects(active=True):
                block._gen_obj_repn = False
                block._gen_con_repn = False

        del self._scenario_instance[scenario._name]
        del self._scenario_solver[scenario._name]

        del self.fixed_variables[scenario._name]
        del self.freed_variables[scenario._name]
        del self.objective_updated[scenario._name]
        del self.all_constraints_updated[scenario._name]
        del self.constraints_updated_list[scenario._name]

        del self.objective_updated[scenario._name]
        del self.all_constraints_updated[scenario._name]

    def add_bundle(self, bundle, bundle_instance, bundle_solver):

        assert bundle._name not in self._bundle_instances

        self._bundle_instances[bundle._name] = bundle_instance
        self._bundle_solvers[bundle._name] = bundle_solver
        self._bundle_scenarios[bundle._name] = list(bundle._scenario_names)
        self._bundle_first_preprocess[bundle._name] = True

        for scenario_name in self._bundle_scenarios[bundle._name]:
            assert scenario_name in self._scenario_instance
            assert scenario_name not in self._scenario_to_bundle_map
            self._scenario_to_bundle_map[scenario_name] = bundle._name

    def remove_bundle(self, bundle):

        assert bundle._name in self._bundle_instances

        for scenario_name in self._bundle_scenarios[bundle._name]:
            assert scenario_name in self._scenario_instance
            assert scenario_name in self._scenario_to_bundle_map
            self._scenario_to_bundle_map[scenario_name] = bundle._name

        del self._bundle_instances[bundle._name]
        del self._bundle_solvers[bundle._name]
        del self._bundle_scenarios[bundle._name]
        del self._bundle_first_preprocess[bundle._name]

    def clear_update_flags(self, name=None):
        if name is not None:
            self.objective_updated[name] = False
            self.all_constraints_updated[name] = False
            self.constraints_updated_list[name] = []
        else:
            for key in self.instances:
                self.objective_updated[key] = False
                self.all_constraints_updated[key] = False
                self.constraints_updated_list[key] = []

    def has_fixed_variables(self, name=None):
        if name is None:
            for val in itervalues(self.fixed_variables):
                if len(val) > 0:
                    return True
            return False
        else:
            return len(self.fixed_variables[name]) > 0

    def has_freed_variables(self, name=None):
        if name is None:
            for val in itervalues(self.freed_variables):
                if len(val) > 0:
                    return True
            return False
        else:
            return len(self.freed_variables[name]) > 0

    def clear_fixed_variables(self, name=None):
        if name is None:
            for key in self.fixed_variables:
                self.fixed_variables[key] = []
        else:
            if name in self.fixed_variables:
                self.fixed_variables[name] = []
            else:
                raise KeyError("KeyError: %s" % name)

    def clear_freed_variables(self, name=None):
        if name is None:
            for key in self.freed_variables:
                self.freed_variables[key] = []
        else:
            if name in self.freed_variables:
                self.freed_variables[name] = []
            else:
                raise KeyError("KeyError: %s" % name)

    #
    # Preprocess scenarios (ignoring bundles even if they exists)
    #

    def preprocess_scenarios(self, scenarios=None):

        start_time = time.time()

        if scenarios is None:
            scenarios = self._scenario_instance.keys()

        if self._options.verbose:
            print("Preprocessing %s scenarios" % len(scenarios))

        if self._options.verbose:
            if len(self._bundle_instances) > 0:
                print("Preprocessing scenarios without bundles. Bundle "
                      "preprocessing dependencies will be lost. Scenario "
                      "preprocessing flags must be reset before preprocessing "
                      "bundles.")

        for scenario_name in scenarios:

            self._preprocess_scenario(scenario_name,
                                      self._scenario_solver[scenario_name])

            # We've preprocessed the instance, reset the relevant flags
            self.clear_update_flags(scenario_name)
            self.clear_fixed_variables(scenario_name)
            self.clear_freed_variables(scenario_name)

        end_time = time.time()

        if self._options.output_times:
            print("Scenario preprocessing time=%.2f seconds"
                  % (end_time - start_time))

    #
    # Preprocess bundles (and the scenarios they depend on)
    #

    def preprocess_bundles(self,
                           bundles=None,
                           force_preprocess_bundle_objective=False,
                           force_preprocess_bundle_constraints=False):

        start_time = time.time()
        if len(self._bundle_instances) == 0:
            raise RuntimeError(
                "Unable to preprocess scenario bundles. Bundling "
                "does not seem to be activated.")

        if bundles is None:
            bundles = self._bundle_instances.keys()

        if self._options.verbose:
            print("Preprocessing %s bundles" % len(bundles))

        preprocess_bundle_objective = 0b01
        preprocess_bundle_constraints = 0b10

        for bundle_name in bundles:

            preprocess_bundle = 0
            solver = self._bundle_solvers[bundle_name]
            for scenario_name in self._bundle_scenarios[bundle_name]:

                if self.objective_updated[scenario_name]:
                    preprocess_bundle |= preprocess_bundle_objective
                if ((len(self.fixed_variables[scenario_name]) > 0) or \
                    (len(self.freed_variables[scenario_name]) > 0)) and \
                    self._options.preprocess_fixed_variables:
                    preprocess_bundle |= \
                        preprocess_bundle_objective | \
                        preprocess_bundle_constraints
                if self._bundle_first_preprocess[bundle_name]:
                    preprocess_bundle |= \
                        preprocess_bundle_objective | \
                        preprocess_bundle_constraints
                    self._bundle_first_preprocess[bundle_name] = False

                self._preprocess_scenario(scenario_name, solver)

                # We've preprocessed the instance, reset the relevant flags
                self.clear_update_flags(scenario_name)
                self.clear_fixed_variables(scenario_name)
                self.clear_freed_variables(scenario_name)

            if force_preprocess_bundle_objective:
                preprocess_bundle |= preprocess_bundle_objective
            if force_preprocess_bundle_constraints:
                preprocess_bundle |= preprocess_bundle_constraints

            if preprocess_bundle:

                bundle_ef_instance = \
                    self._bundle_instances[bundle_name]

                if solver.problem_format == ProblemFormat.nl:
                    idMap = {}
                    if preprocess_bundle & preprocess_bundle_objective:
                        preprocess_block_objectives(bundle_ef_instance,
                                                         idMap=idMap)
                    if preprocess_bundle & preprocess_bundle_constraints:
                        preprocess_block_constraints(bundle_ef_instance,
                                                          idMap=idMap)
                else:
                    idMap = {}
                    if preprocess_bundle & preprocess_bundle_objective:
                        preprocess_block_objectives(
                            bundle_ef_instance,
                            idMap=idMap)
                    if preprocess_bundle & preprocess_bundle_constraints:
                        preprocess_block_constraints(
                            bundle_ef_instance,
                            idMap=idMap)

        end_time = time.time()

        if self._options.output_times:
            print("Bundle preprocessing time=%.2f seconds"
                  % (end_time - start_time))

    def _preprocess_scenario(self, scenario_name, solver):

        assert scenario_name in self._scenario_instance
        scenario_objective_active = self._scenario_objective[scenario_name].active
        # because the preprocessor will skip the scenario objective if it is
        # part of a bundle and not active
        self._scenario_objective[scenario_name].activate()
        def _cleanup():
            if not scenario_objective_active:
                self._scenario_objective[scenario_name].deactivate()
        scenario_instance = self._scenario_instance[scenario_name]
        instance_fixed_variables = self.fixed_variables[scenario_name]
        instance_freed_variables = self.freed_variables[scenario_name]
        instance_all_constraints_updated = \
            self.all_constraints_updated[scenario_name]
        instance_constraints_updated_list = \
            self.constraints_updated_list[scenario_name]
        instance_objective_updated = self.objective_updated[scenario_name]

        persistent_solver_in_use = isinstance(solver, PersistentSolver)
        if (not instance_objective_updated) and \
           (not instance_fixed_variables) and \
           (not instance_freed_variables) and \
           (not instance_all_constraints_updated) and \
           (len(instance_constraints_updated_list) == 0):
            if persistent_solver_in_use:
                assert solver.has_instance()

            # instances are already preproccessed, nothing
            # needs to be done
            if self._options.verbose:
                print("No preprocessing necessary for scenario %s"
                      % (scenario_name))
            _cleanup()
            return

        if (instance_fixed_variables or instance_freed_variables) and \
           (self._options.preprocess_fixed_variables):

            if self._options.verbose:
                print("Running full preprocessing for scenario %s"
                      % (scenario_name))

            expression_preprocessor({}, model=scenario_instance)

            # We've preprocessed the entire instance, no point in checking
            # anything else
            _cleanup()
            return

        if instance_objective_updated:

            if self._options.verbose:
                print("Preprocessing objective for scenario %s"
                      % (scenario_name))

            # if only the objective changed, there is minimal work to do.
            preprocess_block_objectives(scenario_instance)

            if persistent_solver_in_use and solver.has_instance():
                obj_count = 0
                for obj in scenario_instance.component_data_objects(ctype=Objective, descend_into=True, active=True):
                    obj_count += 1
                    if obj_count > 1:
                        raise RuntimeError('Persistent solver interface only supports a single active objective.')
                    solver.set_objective(obj)

        if (instance_fixed_variables or instance_freed_variables) and \
           (persistent_solver_in_use):

            if self._options.verbose:
                print("Compiling fixed status updates in persistent solver "
                      "for scenario %s" % (scenario_name))

            # it can be the case that the solver plugin no longer has an
            # instance compiled, depending on what state the solver plugin
            # is in relative to the instance.  if this is the case, just
            # don't compile the variable bounds.
            if solver.has_instance():
                variables_to_change = \
                    instance_fixed_variables + instance_freed_variables
                for var in variables_to_change:
                    solver.update_var(var)

        if instance_all_constraints_updated:

            if self._options.verbose:
                print("Preprocessing all constraints for scenario %s"
                      % (scenario_name))

            if solver.problem_format() == ProblemFormat.nl:
                idMap = {}
                for block in scenario_instance.block_data_objects(
                        active=True,
                        descend_into=True):
                    preprocess_block_constraints(block, idMap=idMap)
            else:
                idMap = {}
                for block in scenario_instance.block_data_objects(
                        active=True,
                        descend_into=True):
                    preprocess_block_constraints(block, idMap=idMap)

        elif len(instance_constraints_updated_list) > 0:

            # TODO
            assert not persistent_solver_in_use

            if self._options.verbose:
                print("Preprocessing constraint list (size=%s) for "
                      "scenario %s" % (len(instance_constraints_updated_list),
                                       scenario_name))

            idMap = {}
            repn_name = None
            repn_func = None
            repn_name = "_repn"
            repn_func = generate_repn

            for constraint_data in instance_constraints_updated_list:
                if isinstance(constraint_data, LinearCanonicalRepn):
                    continue
                block = constraint_data.parent_block()
                # Get/Create the ComponentMap for the repn storage
                if not hasattr(block, repn_name):
                    setattr(block, repn_name, ComponentMap())
                getattr(block, repn_name)[constraint_data] = \
                    repn_func(constraint_data.body, idMap=idMap)

        if persistent_solver_in_use and (not solver.has_instance()):
            solver.set_instance(scenario_instance,
                                symbolic_solver_labels=self._options.symbolic_solver_labels,
                                output_fixed_variable_bounds=not self._options.preprocess_fixed_variables)

        _cleanup()

    def get_solver_keywords(self):

        kwds = {}
        if not self._options.disable_advanced_preprocessing:
            if not self._options.preprocess_fixed_variables:
                kwds['output_fixed_variable_bounds'] = True

        return kwds<|MERGE_RESOLUTION|>--- conflicted
+++ resolved
@@ -18,8 +18,10 @@
 # these are the only two preprocessors currently invoked by the
 # simple_preprocessor, which in turn is invoked by the preprocess()
 # method of PyomoModel.
-<<<<<<< HEAD
-from pyomo.opt import ProblemFormat, PersistentSolver
+from pyomo.core.base.objective import Objective
+from pyomo.core.base.var import Var
+from pyomo.opt import ProblemFormat
+from pyomo.solvers.plugins.solvers.persistent_solver import PersistentSolver
 from pyomo.repn.standard_repn import preprocess_block_objectives \
     as preprocess_block_objectives
 from pyomo.repn.standard_repn import preprocess_block_constraints \
@@ -34,27 +36,7 @@
     as preprocess_constraint
 from pyomo.repn.standard_repn import generate_standard_repn
 from pyomo.repn import generate_standard_repn
-=======
-from pyomo.core.base.objective import Objective
-from pyomo.core.base.var import Var
-from pyomo.opt import ProblemFormat
-from pyomo.solvers.plugins.solvers.persistent_solver import PersistentSolver
-from pyomo.repn.canonical_repn import LinearCanonicalRepn
-from pyomo.repn.compute_canonical_repn import preprocess_block_objectives \
-    as canonical_preprocess_block_objectives
-from pyomo.repn.compute_canonical_repn import preprocess_block_constraints \
-    as canonical_preprocess_block_constraints
-from pyomo.repn.compute_canonical_repn import preprocess_constraint \
-    as canonical_preprocess_constraint
-from pyomo.repn.compute_ampl_repn import preprocess_block_objectives \
-    as ampl_preprocess_block_objectives
-from pyomo.repn.compute_ampl_repn import preprocess_block_constraints \
-    as ampl_preprocess_block_constraints
-from pyomo.repn.compute_ampl_repn import preprocess_constraint \
-    as ampl_preprocess_constraint
-from pyomo.repn.ampl_repn import generate_ampl_repn
-from pyomo.repn.canonical_repn import generate_canonical_repn
->>>>>>> 7b948633
+
 import pyomo.util
 from pyomo.pysp.util.config import (PySPConfigBlock,
                                     safe_declare_common_option)
@@ -489,8 +471,8 @@
             repn_func = generate_repn
 
             for constraint_data in instance_constraints_updated_list:
-                if isinstance(constraint_data, LinearCanonicalRepn):
-                    continue
+                #if isinstance(constraint_data, LinearCanonicalRepn):
+                #    continue
                 block = constraint_data.parent_block()
                 # Get/Create the ComponentMap for the repn storage
                 if not hasattr(block, repn_name):
