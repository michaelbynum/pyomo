--- conflicted
+++ resolved
@@ -51,224 +51,7 @@
 class MindtPySolver(object):
     """A decomposition-based MINLP solver.
     """
-<<<<<<< HEAD
     CONFIG = _get_GDPopt_config()
-=======
-
-    CONFIG = ConfigBlock("MindtPy")
-    CONFIG.declare("bound_tolerance", ConfigValue(
-        default=1E-6,
-        domain=PositiveFloat,
-        description="Bound tolerance",
-        doc="Relative tolerance for bound feasibility checks."
-    ))
-    CONFIG.declare("iteration_limit", ConfigValue(
-        default=50,
-        domain=PositiveInt,
-        description="Iteration limit",
-        doc="Number of maximum iterations in the decomposition methods."
-    ))
-    CONFIG.declare("stalling_limit", ConfigValue(
-        default=15,
-        domain=PositiveInt,
-        description="Stalling limit",
-        doc="Stalling limit for progress in the decomposition methods."
-    ))
-    CONFIG.declare("time_limit", ConfigValue(
-        default=600,
-        domain=PositiveInt,
-        description="Time limit (seconds, default=600)",
-        doc="Seconds allowed until terminated. Note that the time limit can"
-            "currently only be enforced between subsolver invocations. You may"
-            "need to set subsolver time limits as well."
-    ))
-    CONFIG.declare("strategy", ConfigValue(
-        default="OA",
-        domain=In(["OA", "GBD", "ECP", "PSC", "GOA"]),
-        description="Decomposition strategy",
-        doc="MINLP Decomposition strategy to be applied to the method. "
-            "Currently available Outer Approximation (OA), Extended Cutting "
-            "Plane (ECP), Partial Surrogate Cuts (PSC), and Generalized "
-            "Benders Decomposition (GBD)."
-    ))
-    CONFIG.declare("init_strategy", ConfigValue(
-        default=None,
-        domain=In(["rNLP", "initial_binary", "max_binary"]),
-        description="Initialization strategy",
-        doc="Initialization strategy used by any method. Currently the "
-            "continuous relaxation of the MINLP (rNLP), solve a maximal "
-            "covering problem (max_binary), and fix the initial value for "
-            "the integer variables (initial_binary)."
-    ))
-    CONFIG.declare("max_slack", ConfigValue(
-        default=1000.0,
-        domain=PositiveFloat,
-        description="Maximum slack variable",
-        doc="Maximum slack variable value allowed for the Outer Approximation "
-            "cuts."
-    ))
-    CONFIG.declare("OA_penalty_factor", ConfigValue(
-        default=1000.0,
-        domain=PositiveFloat,
-        description="Outer Approximation slack penalty factor",
-        doc="In the objective function of the Outer Approximation method, the "
-            "slack variables corresponding to all the constraints get "
-            "multiplied by this number and added to the objective."
-    ))
-    CONFIG.declare("ecp_tolerance", ConfigValue(
-        default=None,
-        domain=PositiveFloat,
-        description="ECP tolerance",
-        doc="Feasibility tolerance used to determine the stopping criterion in"
-            "the ECP method. As long as nonlinear constraint are violated for "
-            "more than this tolerance, the method will keep iterating."
-    ))
-    CONFIG.declare("nlp_solver", ConfigValue(
-        default="ipopt",
-        domain=In(["ipopt", "gams"]),
-        description="NLP subsolver name",
-        doc="Which NLP subsolver is going to be used for solving the nonlinear"
-            "subproblems."
-    ))
-    CONFIG.declare("nlp_solver_args", ConfigBlock(
-        implicit=True,
-        description="NLP subsolver options",
-        doc="Which NLP subsolver options to be passed to the solver while "
-            "solving the nonlinear subproblems."
-    ))
-    CONFIG.declare("mip_solver", ConfigValue(
-        default="glpk",
-        domain=In(["gurobi", "cplex", "cbc", "glpk", "gams",
-                   "gurobi_persistent", "cplex_persistent"]),
-        description="MIP subsolver name",
-        doc="Which MIP subsolver is going to be used for solving the mixed-"
-            "integer master problems."
-    ))
-    CONFIG.declare("mip_solver_args", ConfigBlock(
-        implicit=True,
-        description="MIP subsolver options",
-        doc="Which MIP subsolver options to be passed to the solver while "
-            "solving the mixed-integer master problems."
-    ))
-    CONFIG.declare("call_after_master_solve", ConfigValue(
-        default=_DoNothing(),
-        domain=None,
-        description="Function to be executed after every master problem",
-        doc="Callback hook after a solution of the master problem."
-    ))
-    CONFIG.declare("call_after_subproblem_solve", ConfigValue(
-        default=_DoNothing(),
-        domain=None,
-        description="Function to be executed after every subproblem",
-        doc="Callback hook after a solution of the nonlinear subproblem."
-    ))
-    CONFIG.declare("call_after_subproblem_feasible", ConfigValue(
-        default=_DoNothing(),
-        domain=None,
-        description="Function to be executed after every feasible subproblem",
-        doc="Callback hook after a feasible solution"
-            " of the nonlinear subproblem."
-    ))
-    CONFIG.declare("tee", ConfigValue(
-        default=False,
-        description="Stream output to terminal.",
-        domain=bool
-    ))
-    CONFIG.declare("logger", ConfigValue(
-        default='pyomo.contrib.mindtpy',
-        description="The logger object or name to use for reporting.",
-        domain=a_logger
-    ))
-    CONFIG.declare("small_dual_tolerance", ConfigValue(
-        default=1E-8,
-        description="When generating cuts, small duals multiplied "
-                    "by expressions can cause problems. Exclude all duals "
-                    "smaller in absolute value than the following."
-    ))
-    CONFIG.declare("integer_tolerance", ConfigValue(
-        default=1E-5,
-        description="Tolerance on integral values."
-    ))
-    CONFIG.declare("constraint_tolerance", ConfigValue(
-        default=1E-6,
-        description="Tolerance on constraint satisfaction."
-    ))
-    CONFIG.declare("variable_tolerance", ConfigValue(
-        default=1E-8,
-        description="Tolerance on variable bounds."
-    ))
-    CONFIG.declare("zero_tolerance", ConfigValue(
-        default=1E-8,
-        description="Tolerance on variable equal to zero."
-    ))
-    CONFIG.declare("initial_feas", ConfigValue(
-        default=True,
-        description="Apply an initial feasibility step.",
-        domain=bool
-    ))
-    CONFIG.declare("obj_bound", ConfigValue(
-        default=1E15,
-        domain=PositiveFloat,
-        description="Bound applied to the linearization of the objective function if master MILP is unbounded."
-    ))
-    CONFIG.declare("integer_to_binary", ConfigValue(
-        default=False,
-        description="Convert integer variables to binaries (for integer cuts).",
-        domain=bool
-    ))
-    CONFIG.declare("add_integer_cuts", ConfigValue(
-        default=False,
-        description="Add integer cuts (no-good cuts) to binary variables to disallow same integer solution again."
-                    "Note that 'integer_to_binary' flag needs to be used to apply it to actual integers and not just binaries.",
-        domain=bool
-    ))
-    CONFIG.declare("single_tree", ConfigValue(
-        default=False,
-        description="Use single tree implementation in solving the MILP master problem.",
-        domain=bool
-    ))
-    CONFIG.declare("solution_pool", ConfigValue(
-        default=False,
-        description="Use solution pool in solving the MILP master problem.",
-        domain=bool
-    ))
-    CONFIG.declare("add_slack", ConfigValue(
-        default=False,
-        description="whether add slack variable here."
-                    "slack variables here are used to deal with nonconvex MINLP.",
-        domain=bool
-    ))
-    CONFIG.declare("continuous_var_bound", ConfigValue(
-        default=1e10,
-        description="default bound added to unbounded continuous variables in nonlinear constraint if single tree is activated.",
-        domain=PositiveFloat
-    ))
-    CONFIG.declare("integer_var_bound", ConfigValue(
-        default=1e9,
-        description="default bound added to unbounded integral variables in nonlinear constraint if single tree is activated.",
-        domain=PositiveFloat
-    ))
-    CONFIG.declare("cycling_check", ConfigValue(
-        default=True,
-        description="check if OA algorithm is stalled in a cycle and terminate.",
-        domain=bool
-    ))
-    CONFIG.declare("feasibility_norm", ConfigValue(
-        default="L_infinity",
-        domain=In(["L1", "L2", "L_infinity"]),
-        description="different forms of objective function in feasibility subproblem."
-    ))
-    CONFIG.declare("differentiate_mode", ConfigValue(
-        default="reverse_symbolic",
-        domain=In(["reverse_symbolic", "sympy"]),
-        description="differentiate mode to calculate jacobian."
-    ))
-    CONFIG.declare("linearize_inactive", ConfigValue(
-        default=False,
-        description="Add OA cuts for inactive constraints.",
-        domain=bool
-    ))
->>>>>>> d18796cd
 
     def available(self, exception_flag=True):
         """Check if solver is available.
@@ -308,7 +91,6 @@
         if config.max_slack == 0.0:
             config.add_slack = False
 
-<<<<<<< HEAD
         if config.strategy == "GOA":
             config.add_nogood_cuts = True
             config.add_slack = True
@@ -319,11 +101,9 @@
 
         if config.nlp_solver == "baron":
             config.use_dual = False
-=======
         # if ecp tolerance is not provided use bound tolerance
         if config.ecp_tolerance is None:
             config.ecp_tolerance = config.bound_tolerance
->>>>>>> d18796cd
 
         solve_data = MindtPySolveData()
         solve_data.results = SolverResults()
@@ -350,13 +130,7 @@
 
             MindtPy = solve_data.working_model.MindtPy_utils
             setup_results_object(solve_data, config)
-<<<<<<< HEAD
             process_objective(solve_data, config, use_mcpp=config.use_mcpp)
-=======
-
-            # Process objective in case that it is nonlinear move it to constraints
-            process_objective(solve_data, config, use_mcpp=False)
->>>>>>> d18796cd
 
             # Save model initial values.
             solve_data.initial_var_values = list(
