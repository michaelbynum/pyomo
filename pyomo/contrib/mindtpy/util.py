--- conflicted
+++ resolved
@@ -1,17 +1,9 @@
-<<<<<<< HEAD
-# -*- coding: utf-8 -*-
-"""Utility functions and classes for the MindtPy solver."""
-from __future__ import division
-from pyomo.common.collections import ComponentMap
-from pyomo.core import (Block, Constraint,
-                        Objective, Reals, Suffix, Var, minimize, RangeSet, ConstraintList, TransformationFactory)
-=======
 #  ___________________________________________________________________________
 #
 #  Pyomo: Python Optimization Modeling Objects
 #  Copyright 2017 National Technology and Engineering Solutions of Sandia, LLC
-#  Under the terms of Contract DE-NA0003525 with National Technology and 
-#  Engineering Solutions of Sandia, LLC, the U.S. Government retains certain 
+#  Under the terms of Contract DE-NA0003525 with National Technology and
+#  Engineering Solutions of Sandia, LLC, the U.S. Government retains certain
 #  rights in this software.
 #  This software is distributed under the 3-clause BSD License.
 #  ___________________________________________________________________________
@@ -21,8 +13,8 @@
 
 import logging
 from pyomo.common.collections import ComponentMap
-from pyomo.core import Objective, Suffix
->>>>>>> 08f4188b
+from pyomo.core import (Block, Constraint,
+                        Objective, Reals, Suffix, Var, minimize, RangeSet, ConstraintList, TransformationFactory)
 from pyomo.core.expr import differentiate
 from pyomo.core.expr import current as EXPR
 from pyomo.opt import SolverFactory
