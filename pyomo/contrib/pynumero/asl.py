--- conflicted
+++ resolved
@@ -223,11 +223,7 @@
         # the ASL.  This should prevent it from potentially caching an
         # AMPLFUNC from the initial load and letting it bleed into
         # (potentially unrelated) subsequent instances
-<<<<<<< HEAD
-        b_amplfunc = os.environ.pop('AMPLFUNC', '').encode('utf-8')
-=======
         amplfunc = os.environ.pop('AMPLFUNC', '')
->>>>>>> 9e836cde
 
         if AmplInterface.ASLib is None:
             AmplInterface.ASLib, AmplInterface.interface_version \
@@ -239,10 +235,6 @@
 
             b_data = filename.encode('utf-8')
             if self.interface_version >= 2:
-<<<<<<< HEAD
-                args = (b_data, b_amplfunc)
-            else:
-=======
                 args = (b_data, amplfunc.encode('utf-8'))
             else:
                 # Old ASL interface library.
@@ -252,7 +244,6 @@
                     # environment variable for passing the library(ies)
                     # locations to the ASL
                     os.environ['AMPLFUNC'] = amplfunc
->>>>>>> 9e836cde
                 args = (b_data,)
             self._obj = self.ASLib.EXTERNAL_AmplInterface_new_file(*args)
         elif nl_buffer is not None:
