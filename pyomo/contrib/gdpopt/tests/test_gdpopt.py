"""Tests for the GDPopt solver plugin."""
import logging
from math import fabs
from os.path import abspath, dirname, join, normpath
<<<<<<< HEAD

import pyomo.core.base.symbolic
import pyutilib.th as unittest
from pyomo.environ import SolverFactory, value
from pyomo.gdp import Disjunct
=======

from six import StringIO

import pyomo.core.base.symbolic
import pyutilib.th as unittest
from pyomo.common.log import LoggingIntercept
from pyomo.environ import ConcreteModel, Objective, SolverFactory, Var, value
from pyomo.gdp import Disjunction
>>>>>>> 6371f468
from pyutilib.misc import import_file

currdir = dirname(abspath(__file__))
exdir = normpath(join(currdir, '..', '..', '..', '..', 'examples', 'gdp'))

required_solvers = ('ipopt', 'glpk')
if all(SolverFactory(s).available() for s in required_solvers):
    subsolvers_available = True
else:
    subsolvers_available = False


@unittest.skipIf(not subsolvers_available,
                 "Required subsolvers %s are not available"
                 % (required_solvers,))
@unittest.skipIf(not pyomo.core.base.symbolic.differentiate_available,
                 "Symbolic differentiation is not available")
class TestGDPopt(unittest.TestCase):
    """Tests for the GDPopt solver plugin."""

    def test_infeasible_GDP(self):
        """Test for infeasible GDP."""
        m = ConcreteModel()
        m.x = Var(bounds=(0, 2))
        m.d = Disjunction(expr=[
            [m.x ** 2 >= 3, m.x >= 3],
            [m.x ** 2 <= -1, m.x <= -1]])
        m.o = Objective(expr=m.x)

        output = StringIO()
        with LoggingIntercept(output, 'pyomo.contrib.gdpopt', logging.WARNING):
            SolverFactory('gdpopt').solve(
                m, strategy='LOA', mip=required_solvers[1],
                nlp=required_solvers[0])
            self.assertIn("Set covering problem was infeasible.",
                          output.getvalue().strip())

    def test_LOA_8PP_default_init(self):
        """Test logic-based outer approximation with 8PP."""
        exfile = import_file(
            join(exdir, 'eight_process', 'eight_proc_model.py'))
        eight_process = exfile.build_eight_process_flowsheet()
        SolverFactory('gdpopt').solve(
            eight_process, strategy='LOA',
            mip=required_solvers[1],
            nlp=required_solvers[0])

        self.assertTrue(fabs(value(eight_process.profit.expr) - 68) <= 1E-2)

    def test_LOA_strip_pack_default_init(self):
        """Test logic-based outer approximation with strip packing."""
        exfile = import_file(
            join(exdir, 'strip_packing', 'strip_packing_concrete.py'))
        strip_pack = exfile.build_rect_strip_packing_model()
        SolverFactory('gdpopt').solve(
            strip_pack, strategy='LOA',
            mip=required_solvers[1],
            nlp=required_solvers[0])
        self.assertTrue(
            fabs(value(strip_pack.total_length.expr) - 11) <= 1E-2)

    def test_LOA_constrained_layout_default_init(self):
        """Test LOA with constrained layout."""
        exfile = import_file(
            join(exdir, 'constrained_layout', 'cons_layout_model.py'))
        cons_layout = exfile.build_constrained_layout_model()
        SolverFactory('gdpopt').solve(
            cons_layout, strategy='LOA',
            mip=required_solvers[1],
            nlp=required_solvers[0])
        objective_value = value(cons_layout.min_dist_cost.expr)
        self.assertTrue(
            fabs(objective_value - 41573) <= 200,
            "Objective value of %s instead of 41573" % objective_value)

    def test_LOA_8PP_maxBinary(self):
        """Test logic-based OA with max_binary initialization."""
        exfile = import_file(
            join(exdir, 'eight_process', 'eight_proc_model.py'))
        eight_process = exfile.build_eight_process_flowsheet()
        SolverFactory('gdpopt').solve(
            eight_process, strategy='LOA', init_strategy='max_binary',
            mip=required_solvers[1],
            nlp=required_solvers[0])

        self.assertTrue(fabs(value(eight_process.profit.expr) - 68) <= 1E-2)

    def test_LOA_strip_pack_maxBinary(self):
        """Test LOA with strip packing using max_binary initialization."""
        exfile = import_file(
            join(exdir, 'strip_packing', 'strip_packing_concrete.py'))
        strip_pack = exfile.build_rect_strip_packing_model()
        SolverFactory('gdpopt').solve(
            strip_pack, strategy='LOA', init_strategy='max_binary',
            mip=required_solvers[1],
            nlp=required_solvers[0])
        self.assertTrue(
            fabs(value(strip_pack.total_length.expr) - 11) <= 1E-2)

    def test_LOA_8PP_fixed_disjuncts(self):
        """Test LOA with 8PP using fixed disjuncts initialization."""
        exfile = import_file(
            join(exdir, 'eight_process', 'eight_proc_model.py'))
        eight_process = exfile.build_eight_process_flowsheet()
        initialize = [
            # Use units 1, 4, 7, 8
            eight_process.use_unit_1or2.disjuncts[0],
            eight_process.use_unit_3ornot.disjuncts[1],
            eight_process.use_unit_4or5ornot.disjuncts[0],
            eight_process.use_unit_6or7ornot.disjuncts[1],
            eight_process.use_unit_8ornot.disjuncts[0]
        ]
        for disj in eight_process.component_data_objects(Disjunct):
            if disj in initialize:
                disj.indicator_var.set_value(1)
            else:
                disj.indicator_var.set_value(0)
        SolverFactory('gdpopt').solve(
            eight_process, strategy='LOA', init_strategy='fix_disjuncts',
            mip=required_solvers[1],
            nlp=required_solvers[0])

        self.assertTrue(fabs(value(eight_process.profit.expr) - 68) <= 1E-2)

    def test_LOA_custom_disjuncts(self):
        """Test logic-based OA with custom disjuncts initialization."""
        exfile = import_file(
            join(exdir, 'eight_process', 'eight_proc_model.py'))
        eight_process = exfile.build_eight_process_flowsheet()
        initialize = [
            # Use units 1, 4, 7, 8
            [eight_process.use_unit_1or2.disjuncts[0],
             eight_process.use_unit_3ornot.disjuncts[1],
             eight_process.use_unit_4or5ornot.disjuncts[0],
             eight_process.use_unit_6or7ornot.disjuncts[1],
             eight_process.use_unit_8ornot.disjuncts[0]],
            # Use units 2, 4, 6, 8
            [eight_process.use_unit_1or2.disjuncts[1],
             eight_process.use_unit_3ornot.disjuncts[1],
             eight_process.use_unit_4or5ornot.disjuncts[0],
             eight_process.use_unit_6or7ornot.disjuncts[0],
             eight_process.use_unit_8ornot.disjuncts[0]]
        ]

        def assert_correct_disjuncts_active(nlp_model, solve_data):
            if solve_data.master_iteration >= 1:
                return  # only checking initialization
            iter_num = solve_data.nlp_iteration
            disjs_should_be_active = initialize[iter_num - 1]
            for orig_disj, soln_disj in zip(
                solve_data.original_model.GDPopt_utils.orig_disjuncts_list,
                nlp_model.GDPopt_utils.orig_disjuncts_list
            ):
                if orig_disj in disjs_should_be_active:
                    self.assertTrue(soln_disj.indicator_var.value == 1)

        SolverFactory('gdpopt').solve(
            eight_process, strategy='LOA', init_strategy='custom_disjuncts',
            custom_init_disjuncts=initialize,
            mip=required_solvers[1],
            nlp=required_solvers[0],
            call_after_subproblem_feasible=assert_correct_disjuncts_active)

        self.assertTrue(fabs(value(eight_process.profit.expr) - 68) <= 1E-2)


if __name__ == '__main__':
    unittest.main()<|MERGE_RESOLUTION|>--- conflicted
+++ resolved
@@ -2,13 +2,6 @@
 import logging
 from math import fabs
 from os.path import abspath, dirname, join, normpath
-<<<<<<< HEAD
-
-import pyomo.core.base.symbolic
-import pyutilib.th as unittest
-from pyomo.environ import SolverFactory, value
-from pyomo.gdp import Disjunct
-=======
 
 from six import StringIO
 
@@ -16,8 +9,7 @@
 import pyutilib.th as unittest
 from pyomo.common.log import LoggingIntercept
 from pyomo.environ import ConcreteModel, Objective, SolverFactory, Var, value
-from pyomo.gdp import Disjunction
->>>>>>> 6371f468
+from pyomo.gdp import Disjunct, Disjunction
 from pyutilib.misc import import_file
 
 currdir = dirname(abspath(__file__))
