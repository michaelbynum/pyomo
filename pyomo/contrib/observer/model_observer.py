--- conflicted
+++ resolved
@@ -1011,11 +1011,6 @@
                 vars_to_update.append(v)
             elif _domain_interval != v.domain.get_interval():
                 vars_to_update.append(v)
-<<<<<<< HEAD
-            elif v.fixed and v.value != _value:
-                vars_to_update.append(v)
-=======
->>>>>>> a96b5180
         cons_to_update = list(cons_to_update.keys())
         objs_to_update = [
             self._objectives[obj_id][0] for obj_id in objs_to_update.keys()
