#  ___________________________________________________________________________
#
#  Pyomo: Python Optimization Modeling Objects
#  Copyright (c) 2008-2025
#  National Technology and Engineering Solutions of Sandia, LLC
#  Under the terms of Contract DE-NA0003525 with National Technology and
#  Engineering Solutions of Sandia, LLC, the U.S. Government retains certain
#  rights in this software.
#  This software is distributed under the 3-clause BSD License.
#  ___________________________________________________________________________

# pyros.py: Generalized Robust Cutting-Set Algorithm for Pyomo
from datetime import datetime, timezone
import logging

from pyomo.common.config import document_kwargs_from_configdict
from pyomo.core.expr import value
from pyomo.opt import SolverFactory

from pyomo.contrib.pyros.config import pyros_config, logger_domain
from pyomo.contrib.pyros.pyros_algorithm_methods import ROSolver_iterative_solve
from pyomo.contrib.pyros.solve_data import ROSolveResults
from pyomo.contrib.pyros.util import (
    load_final_solution,
    pyrosTerminationCondition,
    validate_pyros_inputs,
    log_model_statistics,
    IterationLogRecord,
    setup_pyros_logger,
    time_code,
    TimingData,
    ModelData,
)


__version__ = "1.3.10"


default_pyros_solver_logger = setup_pyros_logger()


def _get_pyomo_version_info():
    """
    Get Pyomo version information.
    """
    import os
    import subprocess
    from pyomo.version import version

    pyomo_version = version
    commit_hash = "unknown"

    pyros_dir = os.path.join(*os.path.split(__file__)[:-1])
    commit_hash_command_args = [
        "git",
        "-C",
        f"{pyros_dir}",
        "rev-parse",
        "--short",
        "HEAD",
    ]
    try:
        commit_hash = (
            subprocess.check_output(
                commit_hash_command_args,
                # suppress git error if Pyomo installation
                # is not a git repo
                stderr=subprocess.DEVNULL,
            )
            .decode("ascii")
            .strip()
        )
    except subprocess.CalledProcessError:
        commit_hash = "unknown"

    return {"Pyomo version": pyomo_version, "Commit hash": commit_hash}


@SolverFactory.register(
    "pyros",
    doc="Pyomo Robust Optimization Solver (PyROS): "
    "implementation of a generalized robust cutting-set algorithm (GRCS)",
)
<<<<<<< HEAD
class PyROS(object):
    """
    Pyomo Robust Optimization Solver (PyROS): implementation of a
=======
class PyROS:
    '''
    PyROS (Pyomo Robust Optimization Solver) implementing a
>>>>>>> e8ed5dd8
    generalized robust cutting-set algorithm (GRCS)
    for the solution of two-stage nonlinear programs
    under uncertainty.

    We recommend instantiating this class as follows:

    .. code::

       >>> import pyomo.environ as pyo
       >>> import pyomo.contrib.pyros as pyros
       >>> pyros_solver = pyo.SolverFactory("pyros")

    """

    CONFIG = pyros_config()
    _LOG_LINE_LENGTH = 78

    def available(self, exception_flag=True):
        """Check if solver is available."""
        return True

    def version(self):
        """Return a 3-tuple describing the solver version."""
        return __version__

    def license_is_valid(self):
        '''License for using PyROS'''
        return True

    # The Pyomo solver API expects that solvers support the context
    # manager API
    def __enter__(self):
        return self

    def __exit__(self, et, ev, tb):
        pass

    def _log_intro(self, logger, **log_kwargs):
        """
        Log PyROS solver introductory messages.

        Parameters
        ----------
        logger : logging.Logger
            Logger through which to emit messages.
        **log_kwargs : dict, optional
            Keyword arguments to ``logger.log()`` callable.
            Should not include `msg`.
        """
        logger.log(msg="=" * self._LOG_LINE_LENGTH, **log_kwargs)
        logger.log(
            msg=f"PyROS: The Pyomo Robust Optimization Solver, v{self.version()}.",
            **log_kwargs,
        )

        # git_info_str = ", ".join(
        #     f"{field}: {val}" for field, val in _get_pyomo_git_info().items()
        # )
        version_info = _get_pyomo_version_info()
        version_info_str = ' ' * len("PyROS: ") + ("\n" + ' ' * len("PyROS: ")).join(
            f"{key}: {val}" for key, val in version_info.items()
        )
        logger.log(msg=version_info_str, **log_kwargs)
        logger.log(
            msg=(
                f"{' ' * len('PyROS:')} "
                "Invoked at UTC "
                f"{datetime.now(timezone.utc).isoformat()}"
            ),
            **log_kwargs,
        )
        logger.log(msg="", **log_kwargs)
        logger.log(
            msg=("Developed by: Natalie M. Isenberg (1), Jason A. F. Sherman (1),"),
            **log_kwargs,
        )
        logger.log(
            msg=(
                f"{' ' * len('Developed by:')} "
                "John D. Siirola (2), Chrysanthos E. Gounaris (1)"
            ),
            **log_kwargs,
        )
        logger.log(
            msg=(
                "(1) Carnegie Mellon University, " "Department of Chemical Engineering"
            ),
            **log_kwargs,
        )
        logger.log(
            msg="(2) Sandia National Laboratories, Center for Computing Research",
            **log_kwargs,
        )
        logger.log(msg="", **log_kwargs)
        logger.log(
            msg=(
                "The developers gratefully acknowledge support "
                "from the U.S. Department"
            ),
            **log_kwargs,
        )
        logger.log(
            msg=(
                "of Energy's "
                "Institute for the Design of Advanced Energy Systems (IDAES)."
            ),
            **log_kwargs,
        )
        logger.log(msg="=" * self._LOG_LINE_LENGTH, **log_kwargs)

    def _log_disclaimer(self, logger, **log_kwargs):
        """
        Log PyROS solver disclaimer messages.

        Parameters
        ----------
        logger : logging.Logger
            Logger through which to emit messages.
        **log_kwargs : dict, optional
            Keyword arguments to ``logger.log()`` callable.
            Should not include `msg`.
        """
        disclaimer_header = " DISCLAIMER ".center(self._LOG_LINE_LENGTH, "=")

        logger.log(msg=disclaimer_header, **log_kwargs)
        logger.log(msg="PyROS is still under development. ", **log_kwargs)
        logger.log(
            msg=(
                "Please provide feedback and/or report any issues by creating "
                "a ticket at"
            ),
            **log_kwargs,
        )
        logger.log(msg="https://github.com/Pyomo/pyomo/issues/new/choose", **log_kwargs)
        logger.log(msg="=" * self._LOG_LINE_LENGTH, **log_kwargs)

    def _log_config(self, logger, config, exclude_options=None, **log_kwargs):
        """
        Log PyROS solver options.

        Parameters
        ----------
        logger : logging.Logger
            Logger for the solver options.
        config : ConfigDict
            PyROS solver options.
        exclude_options : None or iterable of str, optional
            Options (keys of the ConfigDict) to exclude from
            logging. If `None` passed, then the names of the
            required arguments to ``self.solve()`` are skipped.
        **log_kwargs : dict, optional
            Keyword arguments to each statement of ``logger.log()``.
        """
        # log solver options
        if exclude_options is None:
            exclude_options = [
                "first_stage_variables",
                "second_stage_variables",
                "uncertain_params",
                "uncertainty_set",
                "local_solver",
                "global_solver",
            ]

        logger.log(msg="Solver options:", **log_kwargs)
        for key, val in config.items():
            if key not in exclude_options:
                logger.log(msg=f" {key}={val!r}", **log_kwargs)
        logger.log(msg="-" * self._LOG_LINE_LENGTH, **log_kwargs)

    def _resolve_and_validate_pyros_args(self, model, **kwds):
        """
        Resolve and validate arguments to ``self.solve()``.

        Parameters
        ----------
        model : ConcreteModel
            Deterministic model object passed to ``self.solve()``.
        **kwds : dict
            All other arguments to ``self.solve()``.

        Returns
        -------
        config : ConfigDict
            Standardized arguments.
        user_var_partitioning : util.VarPartitioning
            User-based partitioning of the in-scope model variables.

        Note
        ----
        This method can be broken down into three steps:

        1. Cast arguments to ConfigDict. Argument-wise
           validation is performed automatically.
           Note that arguments specified directly take
           precedence over arguments specified indirectly
           through direct argument 'options'.
        2. Inter-argument validation.
        """
        config = self.CONFIG(kwds.pop("options", {}))
        config = config(kwds)
        user_var_partitioning = validate_pyros_inputs(model, config)

        return config, user_var_partitioning

    @document_kwargs_from_configdict(
        config=CONFIG,
        section="Keyword Arguments",
        indent_spacing=4,
        width=72,
        visibility=0,
    )
    def solve(
        self,
        model,
        first_stage_variables,
        second_stage_variables,
        uncertain_params,
        uncertainty_set,
        local_solver,
        global_solver,
        **kwds,
    ):
        """Solve a model.

        Parameters
        ----------
        model: ConcreteModel
            The deterministic model.
        first_stage_variables: VarData, Var, or iterable of VarData/Var
            First-stage model variables (or design variables).
        second_stage_variables: VarData, Var, or iterable of VarData/Var
            Second-stage model variables (or control variables).
        uncertain_params: (iterable of) Param, Var, ParamData, or VarData
            Uncertain model parameters.
            Of every constituent `Param` object,
            the `mutable` attribute must be set to True.
            All constituent `Var`/`VarData` objects should be
            fixed.
        uncertainty_set: UncertaintySet
            Uncertainty set against which the solution(s) returned
            will be confirmed to be robust.
        local_solver: str or solver type
            Subordinate local NLP solver.
            If a `str` is passed, then the `str` is cast to
            ``SolverFactory(local_solver)``.
        global_solver: str or solver type
            Subordinate global NLP solver.
            If a `str` is passed, then the `str` is cast to
            ``SolverFactory(global_solver)``.

        Returns
        -------
        return_soln : ROSolveResults
            Summary of PyROS termination outcome.

        """
        model_data = ModelData(original_model=model, timing=TimingData(), config=None)
        with time_code(
            timing_data_obj=model_data.timing,
            code_block_name="main",
            is_main_timer=True,
        ):
            kwds.update(
                dict(
                    first_stage_variables=first_stage_variables,
                    second_stage_variables=second_stage_variables,
                    uncertain_params=uncertain_params,
                    uncertainty_set=uncertainty_set,
                    local_solver=local_solver,
                    global_solver=global_solver,
                )
            )

            # we want to log the intro and disclaimer in
            # advance of assembling the config.
            # this helps clarify to the user that any
            # messages logged during assembly of the config
            # were, in fact, logged after PyROS was initiated
            progress_logger = logger_domain(
                kwds.get(
                    "progress_logger",
                    kwds.get("options", dict()).get(
                        "progress_logger", default_pyros_solver_logger
                    ),
                )
            )
            self._log_intro(logger=progress_logger, level=logging.INFO)
            self._log_disclaimer(logger=progress_logger, level=logging.INFO)

            config, user_var_partitioning = self._resolve_and_validate_pyros_args(
                model, **kwds
            )
            self._log_config(
                logger=config.progress_logger,
                config=config,
                exclude_options=None,
                level=logging.INFO,
            )
            model_data.config = config

            config.progress_logger.info("Preprocessing...")
            model_data.timing.start_timer("main.preprocessing")
            robust_infeasible = model_data.preprocess(user_var_partitioning)
            model_data.timing.stop_timer("main.preprocessing")
            preprocessing_time = model_data.timing.get_total_time("main.preprocessing")
            config.progress_logger.info(
                f"Done preprocessing; required wall time of "
                f"{preprocessing_time:.3f}s."
            )

            log_model_statistics(model_data)

            # === Solve and load solution into model
            return_soln = ROSolveResults()
            if not robust_infeasible:
                pyros_soln = ROSolver_iterative_solve(model_data)
                IterationLogRecord.log_header_rule(config.progress_logger.info)

                termination_acceptable = pyros_soln.pyros_termination_condition in {
                    pyrosTerminationCondition.robust_optimal,
                    pyrosTerminationCondition.robust_feasible,
                }
                if termination_acceptable:
                    load_final_solution(
                        model_data=model_data,
                        master_soln=pyros_soln.master_results,
                        original_user_var_partitioning=user_var_partitioning,
                    )

                # get the most recent master objective, if available
                return_soln.final_objective_value = None
                master_epigraph_obj_value = value(
                    pyros_soln.master_results.master_model.epigraph_obj, exception=False
                )
                if master_epigraph_obj_value is not None:
                    # account for sense of the original model objective
                    # when reporting the final PyROS (master) objective,
                    # since maximization objective is changed to
                    # minimization objective during preprocessing
                    return_soln.final_objective_value = (
                        model_data.active_obj_original_sense * master_epigraph_obj_value
                    )

                return_soln.pyros_termination_condition = (
                    pyros_soln.pyros_termination_condition
                )
                return_soln.iterations = pyros_soln.iterations
            else:
                return_soln.final_objective_value = None
                return_soln.pyros_termination_condition = (
                    pyrosTerminationCondition.robust_infeasible
                )
                return_soln.iterations = 0

        return_soln.config = config
        return_soln.time = model_data.timing.get_total_time("main")

        # log termination-related messages
        config.progress_logger.info(return_soln.pyros_termination_condition.message)
        config.progress_logger.info("-" * self._LOG_LINE_LENGTH)
        config.progress_logger.info(f"Timing breakdown:\n\n{model_data.timing}")
        config.progress_logger.info("-" * self._LOG_LINE_LENGTH)
        config.progress_logger.info(return_soln)
        config.progress_logger.info("-" * self._LOG_LINE_LENGTH)
        config.progress_logger.info("All done. Exiting PyROS.")
        config.progress_logger.info("=" * self._LOG_LINE_LENGTH)

        return return_soln<|MERGE_RESOLUTION|>--- conflicted
+++ resolved
@@ -81,15 +81,9 @@
     doc="Pyomo Robust Optimization Solver (PyROS): "
     "implementation of a generalized robust cutting-set algorithm (GRCS)",
 )
-<<<<<<< HEAD
 class PyROS(object):
     """
     Pyomo Robust Optimization Solver (PyROS): implementation of a
-=======
-class PyROS:
-    '''
-    PyROS (Pyomo Robust Optimization Solver) implementing a
->>>>>>> e8ed5dd8
     generalized robust cutting-set algorithm (GRCS)
     for the solution of two-stage nonlinear programs
     under uncertainty.
