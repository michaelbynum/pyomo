import pyutilib.th as unittest
from pyomo.contrib.benders.benders_cuts import BendersCutGenerator
import pyomo.environ as pe
import subprocess
try:
    import mpi4py
    mpi4py_available = True
except:
    mpi4py_available = False
try:
    import numpy as np
    numpy_available = True
except:
    numpy_available = False


class TestBenders(unittest.TestCase):
    @unittest.skipIf(not mpi4py_available, 'mpi4py is not available.')
    @unittest.skipIf(not numpy_available, 'numpy is not available.')
    def test_grothey(self):
        def create_master():
            m = pe.ConcreteModel()
            m.y = pe.Var(bounds=(1, None))
            m.eta = pe.Var(bounds=(-10, None))
            m.obj = pe.Objective(expr=m.y ** 2 + m.eta)
            return m

        def create_subproblem(master):
            m = pe.ConcreteModel()
            m.x1 = pe.Var()
            m.x2 = pe.Var()
            m.y = pe.Var()
            m.obj = pe.Objective(expr=-m.x2)
            m.c1 = pe.Constraint(expr=(m.x1 - 1) ** 2 + m.x2 ** 2 <= pe.log(m.y))
            m.c2 = pe.Constraint(expr=(m.x1 + 1) ** 2 + m.x2 ** 2 <= pe.log(m.y))

            complicating_vars_map = pe.ComponentMap()
            complicating_vars_map[master.y] = m.y

            return m, complicating_vars_map

        m = create_master()
        master_vars = [m.y]
        m.benders = BendersCutGenerator()
        m.benders.set_input(master_vars=master_vars, tol=1e-8)
        m.benders.add_subproblem(subproblem_fn=create_subproblem,
                                 subproblem_fn_kwargs={'master': m},
                                 master_eta=m.eta,
                                 subproblem_solver='ipopt', )
        opt = pe.SolverFactory('ipopt')

        for i in range(30):
            res = opt.solve(m, tee=False)
            cuts_added = m.benders.generate_cut()
            if len(cuts_added) == 0:
                break
        self.assertAlmostEqual(m.y.value, 2.721381, 4)
        self.assertAlmostEqual(m.eta.value, -0.0337568, 4)

    @unittest.skipIf(not mpi4py_available, 'mpi4py is not available.')
    @unittest.skipIf(not numpy_available, 'numpy is not available.')
    def test_farmer(self):
        class Farmer(object):
            def __init__(self):
                self.crops = ['WHEAT', 'CORN', 'SUGAR_BEETS']
                self.total_acreage = 500
                self.PriceQuota = {'WHEAT': 100000.0, 'CORN': 100000.0, 'SUGAR_BEETS': 6000.0}
                self.SubQuotaSellingPrice = {'WHEAT': 170.0, 'CORN': 150.0, 'SUGAR_BEETS': 36.0}
                self.SuperQuotaSellingPrice = {'WHEAT': 0.0, 'CORN': 0.0, 'SUGAR_BEETS': 10.0}
                self.CattleFeedRequirement = {'WHEAT': 200.0, 'CORN': 240.0, 'SUGAR_BEETS': 0.0}
                self.PurchasePrice = {'WHEAT': 238.0, 'CORN': 210.0, 'SUGAR_BEETS': 100000.0}
                self.PlantingCostPerAcre = {'WHEAT': 150.0, 'CORN': 230.0, 'SUGAR_BEETS': 260.0}
                self.scenarios = ['BelowAverageScenario', 'AverageScenario', 'AboveAverageScenario']
                self.crop_yield = dict()
                self.crop_yield['BelowAverageScenario'] = {'WHEAT': 2.0, 'CORN': 2.4, 'SUGAR_BEETS': 16.0}
                self.crop_yield['AverageScenario'] = {'WHEAT': 2.5, 'CORN': 3.0, 'SUGAR_BEETS': 20.0}
                self.crop_yield['AboveAverageScenario'] = {'WHEAT': 3.0, 'CORN': 3.6, 'SUGAR_BEETS': 24.0}
                self.scenario_probabilities = dict()
                self.scenario_probabilities['BelowAverageScenario'] = 0.3333
                self.scenario_probabilities['AverageScenario'] = 0.3334
                self.scenario_probabilities['AboveAverageScenario'] = 0.3333

        def create_master(farmer):
            m = pe.ConcreteModel()

            m.crops = pe.Set(initialize=farmer.crops, ordered=True)
            m.scenarios = pe.Set(initialize=farmer.scenarios, ordered=True)

            m.devoted_acreage = pe.Var(m.crops, bounds=(0, farmer.total_acreage))
            m.eta = pe.Var(m.scenarios)
            for s in m.scenarios:
                m.eta[s].setlb(-432000 * farmer.scenario_probabilities[s])

            m.total_acreage_con = pe.Constraint(expr=sum(m.devoted_acreage.values()) <= farmer.total_acreage)

            m.obj = pe.Objective(
                expr=sum(farmer.PlantingCostPerAcre[crop] * m.devoted_acreage[crop] for crop in m.crops) + sum(
                    m.eta.values()))
            return m

        def create_subproblem(master, farmer, scenario):
            m = pe.ConcreteModel()

            m.crops = pe.Set(initialize=farmer.crops, ordered=True)

            m.devoted_acreage = pe.Var(m.crops)
            m.QuantitySubQuotaSold = pe.Var(m.crops, bounds=(0.0, None))
            m.QuantitySuperQuotaSold = pe.Var(m.crops, bounds=(0.0, None))
            m.QuantityPurchased = pe.Var(m.crops, bounds=(0.0, None))

            def EnforceCattleFeedRequirement_rule(m, i):
                return (farmer.CattleFeedRequirement[i] <= (farmer.crop_yield[scenario][i] * m.devoted_acreage[i]) +
                        m.QuantityPurchased[i] - m.QuantitySubQuotaSold[i] - m.QuantitySuperQuotaSold[i])

            m.EnforceCattleFeedRequirement = pe.Constraint(m.crops, rule=EnforceCattleFeedRequirement_rule)

            def LimitAmountSold_rule(m, i):
                return m.QuantitySubQuotaSold[i] + m.QuantitySuperQuotaSold[i] - (
                            farmer.crop_yield[scenario][i] * m.devoted_acreage[i]) <= 0.0

            m.LimitAmountSold = pe.Constraint(m.crops, rule=LimitAmountSold_rule)

            def EnforceQuotas_rule(m, i):
                return (0.0, m.QuantitySubQuotaSold[i], farmer.PriceQuota[i])

            m.EnforceQuotas = pe.Constraint(m.crops, rule=EnforceQuotas_rule)

            obj_expr = sum(farmer.PurchasePrice[crop] * m.QuantityPurchased[crop] for crop in m.crops)
            obj_expr -= sum(farmer.SubQuotaSellingPrice[crop] * m.QuantitySubQuotaSold[crop] for crop in m.crops)
            obj_expr -= sum(farmer.SuperQuotaSellingPrice[crop] * m.QuantitySuperQuotaSold[crop] for crop in m.crops)
            m.obj = pe.Objective(expr=farmer.scenario_probabilities[scenario] * obj_expr)

            complicating_vars_map = pe.ComponentMap()
            for crop in m.crops:
                complicating_vars_map[master.devoted_acreage[crop]] = m.devoted_acreage[crop]

            return m, complicating_vars_map

        farmer = Farmer()
        m = create_master(farmer=farmer)
        master_vars = list(m.devoted_acreage.values())
        m.benders = BendersCutGenerator()
        m.benders.set_input(master_vars=master_vars, tol=1e-8)
        for s in farmer.scenarios:
            subproblem_fn_kwargs = dict()
            subproblem_fn_kwargs['master'] = m
            subproblem_fn_kwargs['farmer'] = farmer
            subproblem_fn_kwargs['scenario'] = s
            m.benders.add_subproblem(subproblem_fn=create_subproblem,
                                     subproblem_fn_kwargs=subproblem_fn_kwargs,
                                     master_eta=m.eta[s],
                                     subproblem_solver='cplex_direct')
        opt = pe.SolverFactory('cplex_direct')

        for i in range(30):
            res = opt.solve(m, tee=False)
            cuts_added = m.benders.generate_cut()
            if len(cuts_added) == 0:
                break

        self.assertAlmostEqual(m.devoted_acreage['CORN'].value, 80, 7)
        self.assertAlmostEqual(m.devoted_acreage['SUGAR_BEETS'].value, 250, 7)
        self.assertAlmostEqual(m.devoted_acreage['WHEAT'].value, 170, 7)


@unittest.category("mpi")
class MPITestBenders(unittest.TestCase):
    @unittest.skipIf(not mpi4py_available, 'mpi4py is not available.')
    @unittest.skipIf(not numpy_available, 'numpy is not available.')
    def test_farmer(self):
        class Farmer(object):
            def __init__(self):
                self.crops = ['WHEAT', 'CORN', 'SUGAR_BEETS']
                self.total_acreage = 500
                self.PriceQuota = {'WHEAT': 100000.0, 'CORN': 100000.0, 'SUGAR_BEETS': 6000.0}
                self.SubQuotaSellingPrice = {'WHEAT': 170.0, 'CORN': 150.0, 'SUGAR_BEETS': 36.0}
                self.SuperQuotaSellingPrice = {'WHEAT': 0.0, 'CORN': 0.0, 'SUGAR_BEETS': 10.0}
                self.CattleFeedRequirement = {'WHEAT': 200.0, 'CORN': 240.0, 'SUGAR_BEETS': 0.0}
                self.PurchasePrice = {'WHEAT': 238.0, 'CORN': 210.0, 'SUGAR_BEETS': 100000.0}
                self.PlantingCostPerAcre = {'WHEAT': 150.0, 'CORN': 230.0, 'SUGAR_BEETS': 260.0}
                self.scenarios = ['BelowAverageScenario', 'AverageScenario', 'AboveAverageScenario']
                self.crop_yield = dict()
                self.crop_yield['BelowAverageScenario'] = {'WHEAT': 2.0, 'CORN': 2.4, 'SUGAR_BEETS': 16.0}
                self.crop_yield['AverageScenario'] = {'WHEAT': 2.5, 'CORN': 3.0, 'SUGAR_BEETS': 20.0}
                self.crop_yield['AboveAverageScenario'] = {'WHEAT': 3.0, 'CORN': 3.6, 'SUGAR_BEETS': 24.0}
                self.scenario_probabilities = dict()
                self.scenario_probabilities['BelowAverageScenario'] = 0.3333
                self.scenario_probabilities['AverageScenario'] = 0.3334
                self.scenario_probabilities['AboveAverageScenario'] = 0.3333

        def create_master(farmer):
            m = pe.ConcreteModel()

            m.crops = pe.Set(initialize=farmer.crops, ordered=True)
            m.scenarios = pe.Set(initialize=farmer.scenarios, ordered=True)

            m.devoted_acreage = pe.Var(m.crops, bounds=(0, farmer.total_acreage))
            m.eta = pe.Var(m.scenarios)
            for s in m.scenarios:
                m.eta[s].setlb(-432000 * farmer.scenario_probabilities[s])

            m.total_acreage_con = pe.Constraint(expr=sum(m.devoted_acreage.values()) <= farmer.total_acreage)

            m.obj = pe.Objective(
                expr=sum(farmer.PlantingCostPerAcre[crop] * m.devoted_acreage[crop] for crop in m.crops) + sum(
                    m.eta.values()))
            return m

        def create_subproblem(master, farmer, scenario):
            m = pe.ConcreteModel()

            m.crops = pe.Set(initialize=farmer.crops, ordered=True)

            m.devoted_acreage = pe.Var(m.crops)
            m.QuantitySubQuotaSold = pe.Var(m.crops, bounds=(0.0, None))
            m.QuantitySuperQuotaSold = pe.Var(m.crops, bounds=(0.0, None))
            m.QuantityPurchased = pe.Var(m.crops, bounds=(0.0, None))

            def EnforceCattleFeedRequirement_rule(m, i):
                return (farmer.CattleFeedRequirement[i] <= (farmer.crop_yield[scenario][i] * m.devoted_acreage[i]) +
                        m.QuantityPurchased[i] - m.QuantitySubQuotaSold[i] - m.QuantitySuperQuotaSold[i])

            m.EnforceCattleFeedRequirement = pe.Constraint(m.crops, rule=EnforceCattleFeedRequirement_rule)

            def LimitAmountSold_rule(m, i):
                return m.QuantitySubQuotaSold[i] + m.QuantitySuperQuotaSold[i] - (
                            farmer.crop_yield[scenario][i] * m.devoted_acreage[i]) <= 0.0

            m.LimitAmountSold = pe.Constraint(m.crops, rule=LimitAmountSold_rule)

            def EnforceQuotas_rule(m, i):
                return (0.0, m.QuantitySubQuotaSold[i], farmer.PriceQuota[i])

            m.EnforceQuotas = pe.Constraint(m.crops, rule=EnforceQuotas_rule)

            obj_expr = sum(farmer.PurchasePrice[crop] * m.QuantityPurchased[crop] for crop in m.crops)
            obj_expr -= sum(farmer.SubQuotaSellingPrice[crop] * m.QuantitySubQuotaSold[crop] for crop in m.crops)
            obj_expr -= sum(farmer.SuperQuotaSellingPrice[crop] * m.QuantitySuperQuotaSold[crop] for crop in m.crops)
            m.obj = pe.Objective(expr=farmer.scenario_probabilities[scenario] * obj_expr)

            complicating_vars_map = pe.ComponentMap()
            for crop in m.crops:
                complicating_vars_map[master.devoted_acreage[crop]] = m.devoted_acreage[crop]

            return m, complicating_vars_map

        farmer = Farmer()
        m = create_master(farmer=farmer)
        master_vars = list(m.devoted_acreage.values())
        m.benders = BendersCutGenerator()
        m.benders.set_input(master_vars=master_vars, tol=1e-8)
        for s in farmer.scenarios:
            subproblem_fn_kwargs = dict()
            subproblem_fn_kwargs['master'] = m
            subproblem_fn_kwargs['farmer'] = farmer
            subproblem_fn_kwargs['scenario'] = s
            m.benders.add_subproblem(subproblem_fn=create_subproblem,
                                     subproblem_fn_kwargs=subproblem_fn_kwargs,
                                     master_eta=m.eta[s],
<<<<<<< HEAD
                                     subproblem_solver='cplex_direct')
        opt = pe.SolverFactory('cplex_direct')
=======
                                     subproblem_solver='glpk')
        opt = pe.SolverFactory('glpk')
>>>>>>> 8f75f52e

        for i in range(30):
            res = opt.solve(m, tee=False)
            cuts_added = m.benders.generate_cut()
            if len(cuts_added) == 0:
                break

        self.assertAlmostEqual(m.devoted_acreage['CORN'].value, 80, 7)
        self.assertAlmostEqual(m.devoted_acreage['SUGAR_BEETS'].value, 250, 7)
        self.assertAlmostEqual(m.devoted_acreage['WHEAT'].value, 170, 7)

    @unittest.skipIf(not mpi4py_available, 'mpi4py is not available.')
    @unittest.skipIf(not numpy_available, 'numpy is not available.')
    def test_grothey(self):
        def create_master():
            m = pe.ConcreteModel()
            m.y = pe.Var(bounds=(1, None))
            m.eta = pe.Var(bounds=(-10, None))
            m.obj = pe.Objective(expr=m.y ** 2 + m.eta)
            return m

        def create_subproblem(master):
            m = pe.ConcreteModel()
            m.x1 = pe.Var()
            m.x2 = pe.Var()
            m.y = pe.Var()
            m.obj = pe.Objective(expr=-m.x2)
            m.c1 = pe.Constraint(expr=(m.x1 - 1) ** 2 + m.x2 ** 2 <= pe.log(m.y))
            m.c2 = pe.Constraint(expr=(m.x1 + 1) ** 2 + m.x2 ** 2 <= pe.log(m.y))

            complicating_vars_map = pe.ComponentMap()
            complicating_vars_map[master.y] = m.y

            return m, complicating_vars_map

        m = create_master()
        master_vars = [m.y]
        m.benders = BendersCutGenerator()
        m.benders.set_input(master_vars=master_vars, tol=1e-8)
        m.benders.add_subproblem(subproblem_fn=create_subproblem,
                                 subproblem_fn_kwargs={'master': m},
                                 master_eta=m.eta,
                                 subproblem_solver='ipopt', )
        opt = pe.SolverFactory('ipopt')

        for i in range(30):
            res = opt.solve(m, tee=False)
            cuts_added = m.benders.generate_cut()
            if len(cuts_added) == 0:
                break
        self.assertAlmostEqual(m.y.value, 2.721381, 4)
        self.assertAlmostEqual(m.eta.value, -0.0337568, 4)

    @unittest.skipIf(not mpi4py_available, 'mpi4py is not available.')
    @unittest.skipIf(not numpy_available, 'numpy is not available.')
    def test_four_scen_farmer(self):
        class FourScenFarmer(object):
            def __init__(self):
                self.crops = ['WHEAT', 'CORN', 'SUGAR_BEETS']
                self.total_acreage = 500
                self.PriceQuota = {'WHEAT': 100000.0, 'CORN': 100000.0, 'SUGAR_BEETS': 6000.0}
                self.SubQuotaSellingPrice = {'WHEAT': 170.0, 'CORN': 150.0, 'SUGAR_BEETS': 36.0}
                self.SuperQuotaSellingPrice = {'WHEAT': 0.0, 'CORN': 0.0, 'SUGAR_BEETS': 10.0}
                self.CattleFeedRequirement = {'WHEAT': 200.0, 'CORN': 240.0, 'SUGAR_BEETS': 0.0}
                self.PurchasePrice = {'WHEAT': 238.0, 'CORN': 210.0, 'SUGAR_BEETS': 100000.0}
                self.PlantingCostPerAcre = {'WHEAT': 150.0, 'CORN': 230.0, 'SUGAR_BEETS': 260.0}
                self.scenarios = ['BelowAverageScenario', 'AverageScenario', 'AboveAverageScenario', 'Scenario4']
                self.crop_yield = dict()
                self.crop_yield['BelowAverageScenario'] = {'WHEAT': 2.0, 'CORN': 2.4, 'SUGAR_BEETS': 16.0}
                self.crop_yield['AverageScenario'] = {'WHEAT': 2.5, 'CORN': 3.0, 'SUGAR_BEETS': 20.0}
                self.crop_yield['AboveAverageScenario'] = {'WHEAT': 3.0, 'CORN': 3.6, 'SUGAR_BEETS': 24.0}
                self.crop_yield['Scenario4'] = {'WHEAT':2.0, 'CORN':3.0, 'SUGAR_BEETS':24.0}
                self.scenario_probabilities = dict()
                self.scenario_probabilities['BelowAverageScenario'] = 0.25
                self.scenario_probabilities['AverageScenario'] = 0.25
                self.scenario_probabilities['AboveAverageScenario'] = 0.25
                self.scenario_probabilities['Scenario4'] = 0.25

        def create_master(farmer):
            m = pe.ConcreteModel()

            m.crops = pe.Set(initialize=farmer.crops, ordered=True)
            m.scenarios = pe.Set(initialize=farmer.scenarios, ordered=True)

            m.devoted_acreage = pe.Var(m.crops, bounds=(0, farmer.total_acreage))
            m.eta = pe.Var(m.scenarios)
            for s in m.scenarios:
                m.eta[s].setlb(-432000 * farmer.scenario_probabilities[s])

            m.total_acreage_con = pe.Constraint(expr=sum(m.devoted_acreage.values()) <= farmer.total_acreage)

            m.obj = pe.Objective(
                expr=sum(farmer.PlantingCostPerAcre[crop] * m.devoted_acreage[crop] for crop in m.crops) + sum(
                    m.eta.values()))
            return m

        def create_subproblem(master, farmer, scenario):
            m = pe.ConcreteModel()

            m.crops = pe.Set(initialize=farmer.crops, ordered=True)

            m.devoted_acreage = pe.Var(m.crops)
            m.QuantitySubQuotaSold = pe.Var(m.crops, bounds=(0.0, None))
            m.QuantitySuperQuotaSold = pe.Var(m.crops, bounds=(0.0, None))
            m.QuantityPurchased = pe.Var(m.crops, bounds=(0.0, None))

            def EnforceCattleFeedRequirement_rule(m, i):
                return (farmer.CattleFeedRequirement[i] <= (farmer.crop_yield[scenario][i] * m.devoted_acreage[i]) +
                        m.QuantityPurchased[i] - m.QuantitySubQuotaSold[i] - m.QuantitySuperQuotaSold[i])

            m.EnforceCattleFeedRequirement = pe.Constraint(m.crops, rule=EnforceCattleFeedRequirement_rule)

            def LimitAmountSold_rule(m, i):
                return m.QuantitySubQuotaSold[i] + m.QuantitySuperQuotaSold[i] - (
                        farmer.crop_yield[scenario][i] * m.devoted_acreage[i]) <= 0.0

            m.LimitAmountSold = pe.Constraint(m.crops, rule=LimitAmountSold_rule)

            def EnforceQuotas_rule(m, i):
                return (0.0, m.QuantitySubQuotaSold[i], farmer.PriceQuota[i])

            m.EnforceQuotas = pe.Constraint(m.crops, rule=EnforceQuotas_rule)

            obj_expr = sum(farmer.PurchasePrice[crop] * m.QuantityPurchased[crop] for crop in m.crops)
            obj_expr -= sum(farmer.SubQuotaSellingPrice[crop] * m.QuantitySubQuotaSold[crop] for crop in m.crops)
            obj_expr -= sum(farmer.SuperQuotaSellingPrice[crop] * m.QuantitySuperQuotaSold[crop] for crop in m.crops)
            m.obj = pe.Objective(expr=farmer.scenario_probabilities[scenario] * obj_expr)

            complicating_vars_map = pe.ComponentMap()
            for crop in m.crops:
                complicating_vars_map[master.devoted_acreage[crop]] = m.devoted_acreage[crop]

            return m, complicating_vars_map

        farmer = FourScenFarmer()
        m = create_master(farmer=farmer)
        master_vars = list(m.devoted_acreage.values())
        m.benders = BendersCutGenerator()
        m.benders.set_input(master_vars=master_vars, tol=1e-8)
        for s in farmer.scenarios:
            subproblem_fn_kwargs = dict()
            subproblem_fn_kwargs['master'] = m
            subproblem_fn_kwargs['farmer'] = farmer
            subproblem_fn_kwargs['scenario'] = s
            m.benders.add_subproblem(subproblem_fn=create_subproblem,
                                     subproblem_fn_kwargs=subproblem_fn_kwargs,
                                     master_eta=m.eta[s],
<<<<<<< HEAD
                                     subproblem_solver='cplex_direct')
        opt = pe.SolverFactory('cplex_direct')
=======
                                     subproblem_solver='glpk')
        opt = pe.SolverFactory('glpk')
>>>>>>> 8f75f52e

        for i in range(30):
            res = opt.solve(m, tee=False)
            cuts_added = m.benders.generate_cut()
            if len(cuts_added) == 0:
                break

        self.assertAlmostEqual(m.devoted_acreage['CORN'].value ,100, 7)
        self.assertAlmostEqual(m.devoted_acreage['SUGAR_BEETS'].value, 250, 7)
        self.assertAlmostEqual(m.devoted_acreage['WHEAT'].value, 150, 7)

<|MERGE_RESOLUTION|>--- conflicted
+++ resolved
@@ -1,7 +1,6 @@
 import pyutilib.th as unittest
 from pyomo.contrib.benders.benders_cuts import BendersCutGenerator
 import pyomo.environ as pe
-import subprocess
 try:
     import mpi4py
     mpi4py_available = True
@@ -257,13 +256,8 @@
             m.benders.add_subproblem(subproblem_fn=create_subproblem,
                                      subproblem_fn_kwargs=subproblem_fn_kwargs,
                                      master_eta=m.eta[s],
-<<<<<<< HEAD
                                      subproblem_solver='cplex_direct')
         opt = pe.SolverFactory('cplex_direct')
-=======
-                                     subproblem_solver='glpk')
-        opt = pe.SolverFactory('glpk')
->>>>>>> 8f75f52e
 
         for i in range(30):
             res = opt.solve(m, tee=False)
@@ -411,13 +405,8 @@
             m.benders.add_subproblem(subproblem_fn=create_subproblem,
                                      subproblem_fn_kwargs=subproblem_fn_kwargs,
                                      master_eta=m.eta[s],
-<<<<<<< HEAD
                                      subproblem_solver='cplex_direct')
         opt = pe.SolverFactory('cplex_direct')
-=======
-                                     subproblem_solver='glpk')
-        opt = pe.SolverFactory('glpk')
->>>>>>> 8f75f52e
 
         for i in range(30):
             res = opt.solve(m, tee=False)
