#  ___________________________________________________________________________
#
#  Pyomo: Python Optimization Modeling Objects
#  Copyright (c) 2008-2024
#  National Technology and Engineering Solutions of Sandia, LLC
#  Under the terms of Contract DE-NA0003525 with National Technology and
#  Engineering Solutions of Sandia, LLC, the U.S. Government retains certain
#  rights in this software.
#  ___________________________________________________________________________
#
#  This module was originally developed as part of the IDAES PSE Framework
#
#  Institute for the Design of Advanced Energy Systems Process Systems
#  Engineering Framework (IDAES PSE Framework) Copyright (c) 2018-2019, by the
#  software owners: The Regents of the University of California, through
#  Lawrence Berkeley National Laboratory,  National Technology & Engineering
#  Solutions of Sandia, LLC, Carnegie Mellon University, West Virginia
#  University Research Corporation, et al. All rights reserved.
#
#  This software is distributed under the 3-clause BSD License.
#  ___________________________________________________________________________

"""
A simple GUI viewer/editor for Pyomo models.
"""
__author__ = "John Eslick"

import os
import logging

from pyomo.common.fileutils import this_file_dir
from pyomo.common.flags import building_documentation
from pyomo.contrib.viewer.report import value_no_exception, get_residual
from pyomo.core.base.param import ParamData
from pyomo.environ import (
    Block,
    BooleanVar,
    Var,
    Constraint,
    Param,
    Expression,
    value,
    units,
)

import pyomo.contrib.viewer.qt as myqt

_log = logging.getLogger(__name__)


# This lets the file be imported when the Qt UI is not available (or
# when building docs), but you won't be able to use it
class _ModelBrowserUI(object):
    pass


class _ModelBrowser(object):
    pass


# Note that the classes loaded here have signatures that are not
# parsable by Sphinx, so we won't attempt to import them if we are
# building the API documentation.
if not building_documentation():
    import sys

<<<<<<< HEAD
    print("\n".join(map(str, sorted(sys.modules))))
=======
>>>>>>> feb8c55e
    mypath = this_file_dir()
    try:
        _ModelBrowserUI, _ModelBrowser = myqt.uic.loadUiType(
            os.path.join(mypath, "model_browser.ui")
        )
    except:
        pass


class LineEditCreator(myqt.QItemEditorCreatorBase):
    """
    Class to create editor widget for int and floats in a model view type object
    """

    def createWidget(self, parent):
        return myqt.QLineEdit(parent=parent)


class NumberDelegate(myqt.QItemDelegate):
    """
    Tree view item delegate. This is used here to change how items are edited.
    """

    def __init__(self, parent):
        super().__init__(parent=parent)
        factory = myqt.QItemEditorFactory()
        factory.registerEditor(myqt.QMetaType.Int, LineEditCreator())
        factory.registerEditor(myqt.QMetaType.Double, LineEditCreator())
        self.setItemEditorFactory(factory)

    def setModelData(self, editor, model, index):
        if isinstance(editor, myqt.QComboBox):
            value = editor.currentText()
        else:
            value = editor.text()
        a = model.column[index.column()]
        isinstance(index.internalPointer().get(a), bool)
        try:  # Recognize ints and floats.
            if value == "False" or value == "false":
                index.internalPointer().set(a, False)
            elif value == "True" or value == "true":
                index.internalPointer().set(a, True)
            elif "." in value or "e" in value or "E" in value:
                index.internalPointer().set(a, float(value))
            else:
                index.internalPointer().set(a, int(value))
        except:  # If not a valid number ignore
            pass


class ModelBrowser(_ModelBrowser, _ModelBrowserUI):
    def __init__(self, ui_data, standard="Var"):
        """
        Create a dock widget with a QTreeView of a Pyomo model.

        Args:
            ui_data: Contains model and ui information
            standard: A standard setup for different types of model components
                {"Var", "Constraint", "Param", "Expression"}
        """
        super().__init__()
        self.setupUi(self)
        # The default int and double spin boxes are not good for this
        # application.  So just use regular line edits.
        number_delegate = NumberDelegate(self)
        self.ui_data = ui_data
        self.ui_data.updated.connect(self.update_model)
        self.treeView.setItemDelegate(number_delegate)
        if standard == "Var":
            # This if block sets up standard views
            components = (Var, BooleanVar)
            columns = ["name", "value", "ub", "lb", "fixed", "stale", "units", "domain"]
            editable = ["value", "ub", "lb", "fixed"]
            self.setWindowTitle("Variables")
        elif standard == "Constraint":
            components = Constraint
            columns = ["name", "value", "ub", "lb", "residual", "active"]
            editable = ["active"]
            self.setWindowTitle("Constraints")
        elif standard == "Param":
            components = Param
            columns = ["name", "value", "mutable", "units"]
            editable = ["value"]
            self.setWindowTitle("Parameters")
        elif standard == "Expression":
            components = Expression
            columns = ["name", "value", "units"]
            editable = []
            self.setWindowTitle("Expressions")
        else:
            raise ValueError("{} is not a valid view type".format(standard))
        # Create a data model.  This is what translates the Pyomo model into
        # a tree view.
        datmodel = ComponentDataModel(
            self,
            ui_data=ui_data,
            columns=columns,
            components=components,
            editable=editable,
        )
        self.datmodel = datmodel
        self.treeView.setModel(datmodel)
        self.treeView.setColumnWidth(0, 400)
        # Selection behavior: select a whole row, can select multiple rows.
        self.treeView.setSelectionBehavior(myqt.QAbstractItemView.SelectRows)
        self.treeView.setSelectionMode(myqt.QAbstractItemView.ExtendedSelection)

    def refresh(self):
        added = self.datmodel._update_tree()
        self.datmodel.layoutChanged.emit()

    def update_model(self):
        self.datmodel.update_model()


class ComponentDataItem(object):
    """
    This is a container for a Pyomo component to be displayed in a model tree
    view.

    Args:
        parent: parent data item
        o: pyomo component object
        ui_data: a container for data, as of now mainly just pyomo model
    """

    def __init__(self, parent, o, ui_data):
        self.ui_data = ui_data
        self.data = o
        self.parent = parent
        self.children = []  # child items
        self.ids = {}
        self.get_callback = {
            "value": self._get_value_callback,
            "lb": self._get_lb_callback,
            "ub": self._get_ub_callback,
            "expr": self._get_expr_callback,
            "residual": self._get_residual_callback,
            "units": self._get_units_callback,
            "domain": self._get_domain_callback,
        }
        self.set_callback = {
            "value": self._set_value_callback,
            "lb": self._set_lb_callback,
            "ub": self._set_ub_callback,
            "active": self._set_active_callback,
            "fixed": self._set_fixed_callback,
        }

    @property
    def _cache_value(self):
        return self.ui_data.value_cache.get(self.data, None)

    @property
    def _cache_units(self):
        return self.ui_data.value_cache_units.get(self.data, None)

    def add_child(self, o):
        """Add a child data item"""
        item = ComponentDataItem(self, o, ui_data=self.ui_data)
        self.children.append(item)
        self.ids[id(o)] = item
        return item

    def get(self, a):
        """Get an attribute"""
        if a in self.get_callback:
            return self.get_callback[a]()
        else:
            try:
                return getattr(self.data, a)
            except:
                return None

    def set(self, a, val):
        """set an attribute"""
        if a in self.set_callback:
            return self.set_callback[a](val)
        else:
            try:
                return setattr(self.data, a, val)
            except:
                _log.exception("Can't set value of {}".format(a))
                return None

    def _get_expr_callback(self):
        if hasattr(self.data, "expr"):
            return str(self.data.expr)
        else:
            return None

    def _get_value_callback(self):
        if isinstance(self.data, ParamData):
            v = value_no_exception(self.data, div0="divide_by_0")
            # Check the param value for numpy float and int, sometimes numpy
            # values can sneak in especially if you set parameters from data
            # and for whatever reason numpy values don't display
            if isinstance(v, float):  # includes numpy float
                v = float(v)
            elif isinstance(v, int):  # includes numpy int
                v = int(v)
            return v
        elif isinstance(
            self.data, (Var._ComponentDataClass, BooleanVar._ComponentDataClass)
        ):
            v = value_no_exception(self.data)
            # Check the param value for numpy float and int, sometimes numpy
            # values can sneak in especially if you set parameters from data
            # and for whatever reason numpy values don't display
            if isinstance(v, float):  # includes numpy float
                v = float(v)
            elif isinstance(v, int):  # includes numpy int
                v = int(v)
            return v
        elif isinstance(self.data, (float, int)):
            return self.data
        else:
            return self._cache_value

    def _get_lb_callback(self):
        if isinstance(self.data, (Var._ComponentDataClass)):
            return self.data.lb
        elif hasattr(self.data, "lower"):
            return value_no_exception(self.data.lower, div0="Divide_by_0")
        else:
            return None

    def _get_ub_callback(self):
        if isinstance(self.data, (Var._ComponentDataClass)):
            return self.data.ub
        elif hasattr(self.data, "upper"):
            return value_no_exception(self.data.upper, div0="Divide_by_0")
        else:
            return None

    def _get_residual_callback(self):
        if isinstance(self.data, Constraint._ComponentDataClass):
            return get_residual(self.ui_data, self.data)
        else:
            return None

    def _get_units_callback(self):
        if isinstance(self.data, (Var, Var._ComponentDataClass)):
            return str(units.get_units(self.data))
        if isinstance(self.data, (Param, ParamData)):
            return str(units.get_units(self.data))
        return self._cache_units

    def _get_domain_callback(self):
        if isinstance(self.data, Var._ComponentDataClass):
            return str(self.data.domain)
        if isinstance(self.data, (BooleanVar, BooleanVar._ComponentDataClass)):
            return "BooleanVar"
        return None

    def _set_value_callback(self, val):
        if isinstance(
            self.data, (Var._ComponentDataClass, BooleanVar._ComponentDataClass)
        ):
            try:
                self.data.value = val
            except:
                return
        elif isinstance(self.data, (Var, BooleanVar)):
            try:
                for o in self.data.values():
                    o.value = val
            except:
                return
        elif isinstance(self.data, ParamData):
            if not self.data.parent_component().mutable:
                return
            try:
                self.data.value = val
            except:
                return
        elif isinstance(self.data, Param):
            if not self.data.parent_component().mutable:
                return
            try:
                for o in self.data.values():
                    o.value = val
            except:
                return

    def _set_lb_callback(self, val):
        if isinstance(self.data, (Var._ComponentDataClass)):
            try:
                self.data.setlb(val)
            except:
                return
        elif isinstance(self.data, Var):
            try:
                for o in self.data.values():
                    o.setlb(val)
            except:
                return

    def _set_ub_callback(self, val):
        if isinstance(self.data, (Var._ComponentDataClass)):
            try:
                self.data.setub(val)
            except:
                return
        elif isinstance(self.data, Var):
            try:
                for o in self.data.values():
                    o.setub(val)
            except:
                return

    def _set_active_callback(self, val):
        if not val or val in ["False", "false", "0", "f", "F"]:
            # depending on the version of Qt, you may see a combo box that
            # lets you select true/false or may be able to type the combo
            # box will return True or False, if you have to type could be
            # something else
            val = False
        else:
            val = True
        try:
            if val:
                self.data.activate()
            else:
                self.data.deactivate()
        except:
            return

    def _set_fixed_callback(self, val):
        if not val or val in ["False", "false", "0", "f", "F"]:
            # depending on the version of Qt, you may see a combo box that
            # lets you select true/false or may be able to type the combo
            # box will return True or False, if you have to type could be
            # something else
            val = False
        else:
            val = True
        try:
            if val:
                self.data.fix()
            else:
                self.data.unfix()
        except:
            return


class ComponentDataModel(myqt.QAbstractItemModel):
    """
    This is a data model to provide the tree structure and information
    to the tree viewer
    """

    def __init__(
        self,
        parent,
        ui_data,
        columns=["name", "value"],
        components=(Var, BooleanVar),
        editable=[],
    ):
        super().__init__(parent)
        self.column = columns
        self._col_editable = editable
        self.ui_data = ui_data
        self.components = components
        self.update_model()

    def update_model(self):
        self.rootItems = []
        self._create_tree(o=self.ui_data.model)

    def _update_tree(self, parent=None, o=None):
        """
        Check tree structure against the Pyomo model to add or delete
        components as needed. The arguments are to be used in the recursive
        function. Entering into this don't specify any args.
        """
        # Blocks are special they define the hierarchy of the model, so first
        # check for blocks. Other component can be handled together
        if o is None and len(self.rootItems) > 0:  # top level object (no parent)
            parent = self.rootItems[0]  # should be single root node for now
            o = parent.data  # start with root node
            for no in o.component_objects(descend_into=False):
                # This will traverse the whole Pyomo model tree
                self._update_tree(parent=parent, o=no)
            return
        elif o is None:  # if o is None, but no root nodes (when no model)
            return

        # past the root node go down here
        item = parent.ids.get(id(o), None)
        if item is not None:  # check if any children of item where deleted
            for i in item.children:
                try:
                    if i.data.parent_block() is None:
                        i.parent.children.remove(i)
                        del i.parent.ids[id(i.data)]
                        del i  # probably should descend down and delete stuff
                except AttributeError:
                    # Probably an element of an indexed immutable param
                    pass
        if isinstance(
            o, Block._ComponentDataClass
        ):  # single block or element of indexed block
            if item is None:
                item = self._add_item(parent=parent, o=o)
            for no in o.component_objects(descend_into=False):
                self._update_tree(parent=item, o=no)
        elif isinstance(o, Block):  # indexed block, so need to add elements
            if item is None:
                item = self._add_item(parent=parent, o=o)
            if (
                hasattr(o.index_set(), "is_constructed")
                and o.index_set().is_constructed()
            ):
                for key in sorted(o.keys()):
                    self._update_tree(parent=item, o=o[key])
        elif isinstance(o, self.components):  # anything else
            if item is None:
                item = self._add_item(parent=parent, o=o)
            if (
                hasattr(o.index_set(), "is_constructed")
                and o.index_set().is_constructed()
            ):
                for key in sorted(o.keys()):
                    if key == None:
                        break  # Single variable so skip
                    item2 = item.ids.get(id(o[key]), None)
                    if item2 is None:
                        item2 = self._add_item(parent=item, o=o[key])
                    item2._visited = True
        return

    def _create_tree(self, parent=None, o=None):
        """
        This create a model tree structure to display in a tree view.
        Args:
            parent: a ComponentDataItem underwhich to create a TreeItem
            o: A Pyomo component to add to the tree
        """
        # Blocks are special they define the hierarchy of the model, so first
        # check for blocks. Other component can be handled together
        if isinstance(
            o, Block._ComponentDataClass
        ):  # single block or element of indexed block
            item = self._add_item(parent=parent, o=o)
            for no in o.component_objects(descend_into=False):
                self._create_tree(parent=item, o=no)
        elif isinstance(o, Block):  # indexed block, so need to add elements
            item = self._add_item(parent=parent, o=o)
            if (
                hasattr(o.index_set(), "is_constructed")
                and o.index_set().is_constructed()
            ):
                for key in sorted(o.keys()):
                    self._create_tree(parent=item, o=o[key])
        elif isinstance(o, self.components):  # anything else
            item = self._add_item(parent=parent, o=o)
            if (
                hasattr(o.index_set(), "is_constructed")
                and o.index_set().is_constructed()
            ):
                for key in sorted(o.keys()):
                    if key == None:
                        break  # Single variable so skip
                    self._add_item(parent=item, o=o[key])

    def _add_item(self, parent, o):
        """
        Add a root item if parent is None, otherwise add a child
        """
        if parent is None:
            item = self._add_root_item(o)
        else:
            item = parent.add_child(o)
        return item

    def _add_root_item(self, o):
        """
        Add a root tree item
        """
        item = ComponentDataItem(None, o, ui_data=self.ui_data)
        self.rootItems.append(item)
        return item

    def parent(self, index):
        if not index.isValid():
            return myqt.QtCore.QModelIndex()
        item = index.internalPointer()
        if item.parent is None:
            return myqt.QtCore.QModelIndex()
        else:
            return self.createIndex(0, 0, item.parent)

    def index(self, row, column, parent=myqt.QtCore.QModelIndex()):
        if not parent.isValid():
            return self.createIndex(row, column, self.rootItems[row])
        parentItem = parent.internalPointer()
        return self.createIndex(row, column, parentItem.children[row])

    def columnCount(self, parent=myqt.QtCore.QModelIndex()):
        """
        Return the number of columns
        """
        return len(self.column)

    def rowCount(self, parent=myqt.QtCore.QModelIndex()):
        if not parent.isValid():
            return len(self.rootItems)
        return len(parent.internalPointer().children)

    def data(
        self, index=myqt.QtCore.QModelIndex(), role=myqt.Qt.ItemDataRole.DisplayRole
    ):
        if (
            role == myqt.Qt.ItemDataRole.DisplayRole
            or role == myqt.Qt.ItemDataRole.EditRole
        ):
            a = self.column[index.column()]
            return index.internalPointer().get(a)
        elif role == myqt.Qt.ItemDataRole.ToolTipRole:
            if self.column[index.column()] == "name":
                o = index.internalPointer()
                if isinstance(o.data, Constraint._ComponentDataClass):
                    return o.get("expr")
                else:
                    return o.get("doc")
        elif role == myqt.Qt.ItemDataRole.ForegroundRole:
            if isinstance(
                index.internalPointer().data, (Block, Block._ComponentDataClass)
            ):
                return myqt.QColor(myqt.QtCore.Qt.black)
            else:
                return myqt.QColor(myqt.QtCore.Qt.blue)
        else:
            return

    def headerData(self, i, orientation, role=myqt.Qt.ItemDataRole.DisplayRole):
        """
        Return the column headings for the horizontal header and
        index numbers for the vertical header.
        """
        if (
            orientation == myqt.Qt.Orientation.Horizontal
            and role == myqt.Qt.ItemDataRole.DisplayRole
        ):
            return self.column[i]
        return None

    def flags(self, index=myqt.QtCore.QModelIndex()):
        if self.column[index.column()] in self._col_editable:
            return (
                myqt.Qt.ItemFlag.ItemIsEnabled
                | myqt.Qt.ItemFlag.ItemIsSelectable
                | myqt.Qt.ItemFlag.ItemIsEditable
            )
        else:
            return myqt.Qt.ItemFlag.ItemIsEnabled | myqt.Qt.ItemFlag.ItemIsSelectable<|MERGE_RESOLUTION|>--- conflicted
+++ resolved
@@ -64,10 +64,6 @@
 if not building_documentation():
     import sys
 
-<<<<<<< HEAD
-    print("\n".join(map(str, sorted(sys.modules))))
-=======
->>>>>>> feb8c55e
     mypath = this_file_dir()
     try:
         _ModelBrowserUI, _ModelBrowser = myqt.uic.loadUiType(
