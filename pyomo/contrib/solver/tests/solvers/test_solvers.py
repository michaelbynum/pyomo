--- conflicted
+++ resolved
@@ -36,26 +36,10 @@
 )
 from pyomo.contrib.solver.common.util import (
     NoDualsError,
+    NoOptimalSolutionError,
     NoSolutionError,
     NoReducedCostsError,
 )
-<<<<<<< HEAD
-from pyomo.contrib.solver.common.base import SolverBase
-from pyomo.contrib.solver.common.factory import SolverFactory
-from pyomo.contrib.solver.solvers.ipopt import Ipopt
-from pyomo.contrib.solver.solvers.gurobi.gurobi_direct import GurobiDirect
-from pyomo.contrib.solver.solvers.gurobi.gurobi_persistent import (
-    GurobiDirectQuadratic,
-    GurobiPersistent,
-)
-from pyomo.contrib.solver.common.util import (
-    NoSolutionError,
-    NoFeasibleSolutionError,
-    NoOptimalSolutionError,
-)
-from pyomo.contrib.solver.solvers.highs import Highs
-=======
->>>>>>> a96b5180
 from pyomo.core.expr.numeric_expr import LinearExpression
 from pyomo.core.expr.compare import assertExpressionsEqual
 
