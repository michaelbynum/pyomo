--- conflicted
+++ resolved
@@ -34,30 +34,13 @@
     SolutionStatus,
     Results,
 )
+from pyomo.contrib.solver.solvers.scip.scip_direct import SCIPDirect
 from pyomo.contrib.solver.common.util import (
     NoDualsError,
     NoOptimalSolutionError,
     NoSolutionError,
     NoReducedCostsError,
 )
-<<<<<<< HEAD
-from pyomo.contrib.solver.common.base import SolverBase
-from pyomo.contrib.solver.common.factory import SolverFactory
-from pyomo.contrib.solver.solvers.ipopt import Ipopt
-from pyomo.contrib.solver.solvers.gurobi.gurobi_direct import GurobiDirect
-from pyomo.contrib.solver.solvers.gurobi.gurobi_persistent import (
-    GurobiDirectQuadratic,
-    GurobiPersistent,
-)
-from pyomo.contrib.solver.solvers.scip.scip_direct import SCIPDirect
-from pyomo.contrib.solver.common.util import (
-    NoSolutionError,
-    NoFeasibleSolutionError,
-    NoOptimalSolutionError,
-)
-from pyomo.contrib.solver.solvers.highs import Highs
-=======
->>>>>>> 92e77ba0
 from pyomo.core.expr.numeric_expr import LinearExpression
 from pyomo.core.expr.compare import assertExpressionsEqual
 
