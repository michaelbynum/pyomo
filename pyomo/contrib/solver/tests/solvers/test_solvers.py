--- conflicted
+++ resolved
@@ -21,16 +21,6 @@
 from pyomo.contrib.solver.common.base import SolverBase
 from pyomo.contrib.solver.common.config import SolverConfig
 from pyomo.contrib.solver.common.factory import SolverFactory
-<<<<<<< HEAD
-from pyomo.contrib.solver.solvers.gurobi.gurobi_persistent import (
-    GurobiPersistent,
-    GurobiDirectQuadratic,
-)
-from pyomo.contrib.solver.solvers.gurobi.gurobi_direct import GurobiDirect
-from pyomo.contrib.solver.solvers.highs import Highs
-from pyomo.contrib.solver.solvers.ipopt import Ipopt
-=======
->>>>>>> cfdf7d60
 from pyomo.contrib.solver.common.results import (
     Results,
     SolutionStatus,
@@ -41,9 +31,12 @@
     NoReducedCostsError,
     NoSolutionError,
 )
-from pyomo.contrib.solver.solvers.gurobi_direct import GurobiDirect
-from pyomo.contrib.solver.solvers.gurobi_direct_minlp import GurobiDirectMINLP
-from pyomo.contrib.solver.solvers.gurobi_persistent import GurobiPersistent
+from pyomo.contrib.solver.solvers.gurobi import (
+    GurobiDirect,
+    GurobiDirectQuadratic,
+    GurobiPersistent,
+    GurobiDirectMINLP,
+)
 from pyomo.contrib.solver.solvers.highs import Highs
 from pyomo.contrib.solver.solvers.ipopt import Ipopt
 from pyomo.contrib.solver.solvers.knitro.direct import KnitroDirectSolver
@@ -62,11 +55,8 @@
 all_solvers = [
     ('gurobi_persistent', GurobiPersistent),
     ('gurobi_direct', GurobiDirect),
-<<<<<<< HEAD
     ('gurobi_direct_quadratic', GurobiDirectQuadratic),
-=======
     ('gurobi_direct_minlp', GurobiDirectMINLP),
->>>>>>> cfdf7d60
     ('ipopt', Ipopt),
     ('highs', Highs),
     ('knitro_direct', KnitroDirectSolver),
@@ -74,11 +64,8 @@
 mip_solvers = [
     ('gurobi_persistent', GurobiPersistent),
     ('gurobi_direct', GurobiDirect),
-<<<<<<< HEAD
     ('gurobi_direct_quadratic', GurobiDirectQuadratic),
-=======
     ('gurobi_direct_minlp', GurobiDirectMINLP),
->>>>>>> cfdf7d60
     ('highs', Highs),
     ('knitro_direct', KnitroDirectSolver),
 ]
@@ -90,27 +77,16 @@
 qcp_solvers = [
     ('gurobi_persistent', GurobiPersistent),
     ('gurobi_direct_minlp', GurobiDirectMINLP),
+    ('gurobi_direct_quadratic', GurobiDirectQuadratic),
     ('ipopt', Ipopt),
     ('knitro_direct', KnitroDirectSolver),
 ]
-<<<<<<< HEAD
-nlp_solvers = [('ipopt', Ipopt)]
-qcp_solvers = [
-    ('gurobi_persistent', GurobiPersistent),
-    ('gurobi_direct_quadratic', GurobiDirectQuadratic),
-    ('ipopt', Ipopt),
-]
-qp_solvers = qcp_solvers + [("highs", Highs)]
-miqcqp_solvers = [
-    ('gurobi_persistent', GurobiPersistent),
-    ('gurobi_direct_quadratic', GurobiDirectQuadratic),
-=======
 qp_solvers = qcp_solvers + [("highs", Highs)]
 miqcqp_solvers = [
     ('gurobi_direct_minlp', GurobiDirectMINLP),
     ('gurobi_persistent', GurobiPersistent),
+    ('gurobi_direct_quadratic', GurobiDirectQuadratic),
     ('knitro_direct', KnitroDirectSolver),
->>>>>>> cfdf7d60
 ]
 nl_solvers = [('ipopt', Ipopt)]
 nl_solvers_set = {i[0] for i in nl_solvers}
