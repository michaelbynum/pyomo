#  ___________________________________________________________________________
#
#  Pyomo: Python Optimization Modeling Objects
#  Copyright (c) 2008-2025
#  National Technology and Engineering Solutions of Sandia, LLC
#  Under the terms of Contract DE-NA0003525 with National Technology and
#  Engineering Solutions of Sandia, LLC, the U.S. Government retains certain
#  rights in this software.
#  This software is distributed under the 3-clause BSD License.
#  ___________________________________________________________________________


from .common.factory import SolverFactory
from .solvers.ipopt import Ipopt, LegacyIpoptSolver
<<<<<<< HEAD
from .solvers.gurobi.gurobi_direct import GurobiDirect
from .solvers.gurobi.gurobi_persistent import GurobiDirectQuadratic, GurobiPersistent
=======
from .solvers.gurobi_persistent import GurobiPersistent
from .solvers.gurobi_direct import GurobiDirect
from .solvers.gurobi_direct_minlp import GurobiDirectMINLP
>>>>>>> cfdf7d60
from .solvers.highs import Highs
from .solvers.knitro.direct import KnitroDirectSolver


def load():
    SolverFactory.register(
        name="ipopt", legacy_name="ipopt_v2", doc="The IPOPT NLP solver"
    )(Ipopt, LegacyIpoptSolver)
    SolverFactory.register(
        name="gurobi_persistent",
        legacy_name="gurobi_persistent_v2",
        doc="Persistent interface to Gurobi",
    )(GurobiPersistent)
    SolverFactory.register(
        name="gurobi_direct",
        legacy_name="gurobi_direct_v2",
        doc="Direct (scipy-based) interface to Gurobi",
    )(GurobiDirect)
    SolverFactory.register(
<<<<<<< HEAD
        name='gurobi_direct_quadratic',
        legacy_name='gurobi_direct_quadratic_v2',
        doc='Direct interface to Gurobi',
    )(GurobiDirectQuadratic)
    SolverFactory.register(
        name='highs', legacy_name='highs_v2', doc='Persistent interface to HiGHS'
    )(Highs)
=======
        name='gurobi_direct_minlp',
        legacy_name='gurobi_direct_minlp',
        doc='Direct interface to Gurobi accommodating general MINLP',
    )(GurobiDirectMINLP)
    SolverFactory.register(
        name="highs", legacy_name="highs", doc="Persistent interface to HiGHS"
    )(Highs)
    SolverFactory.register(
        name="knitro_direct",
        legacy_name="knitro_direct",
        doc="Direct interface to KNITRO solver",
    )(KnitroDirectSolver)
>>>>>>> cfdf7d60
<|MERGE_RESOLUTION|>--- conflicted
+++ resolved
@@ -12,14 +12,9 @@
 
 from .common.factory import SolverFactory
 from .solvers.ipopt import Ipopt, LegacyIpoptSolver
-<<<<<<< HEAD
 from .solvers.gurobi.gurobi_direct import GurobiDirect
 from .solvers.gurobi.gurobi_persistent import GurobiDirectQuadratic, GurobiPersistent
-=======
-from .solvers.gurobi_persistent import GurobiPersistent
-from .solvers.gurobi_direct import GurobiDirect
-from .solvers.gurobi_direct_minlp import GurobiDirectMINLP
->>>>>>> cfdf7d60
+from .solvers.gurobi.gurobi_direct_minlp import GurobiDirectMINLP
 from .solvers.highs import Highs
 from .solvers.knitro.direct import KnitroDirectSolver
 
@@ -39,25 +34,20 @@
         doc="Direct (scipy-based) interface to Gurobi",
     )(GurobiDirect)
     SolverFactory.register(
-<<<<<<< HEAD
         name='gurobi_direct_quadratic',
         legacy_name='gurobi_direct_quadratic_v2',
         doc='Direct interface to Gurobi',
     )(GurobiDirectQuadratic)
     SolverFactory.register(
-        name='highs', legacy_name='highs_v2', doc='Persistent interface to HiGHS'
-    )(Highs)
-=======
         name='gurobi_direct_minlp',
         legacy_name='gurobi_direct_minlp',
         doc='Direct interface to Gurobi accommodating general MINLP',
     )(GurobiDirectMINLP)
     SolverFactory.register(
-        name="highs", legacy_name="highs", doc="Persistent interface to HiGHS"
+        name="highs", legacy_name="highs_v2", doc="Persistent interface to HiGHS"
     )(Highs)
     SolverFactory.register(
         name="knitro_direct",
         legacy_name="knitro_direct",
         doc="Direct interface to KNITRO solver",
-    )(KnitroDirectSolver)
->>>>>>> cfdf7d60
+    )(KnitroDirectSolver)