#  ___________________________________________________________________________
#
#  Pyomo: Python Optimization Modeling Objects
#  Copyright 2017 National Technology and Engineering Solutions of Sandia, LLC
#  Under the terms of Contract DE-NA0003525 with National Technology and
#  Engineering Solutions of Sandia, LLC, the U.S. Government retains certain
#  rights in this software.
<<<<<<< HEAD
=======
#
#  Development of this module was conducted as part of the Institute for
#  the Design of Advanced Energy Systems (IDAES) with support through the
#  Simulation-Based Engineering, Crosscutting Research Program within the
#  U.S. Department of Energy’s Office of Fossil Energy and Carbon Management.
#
>>>>>>> 3e6a869b
#  This software is distributed under the 3-clause BSD License.
#  ___________________________________________________________________________
<|MERGE_RESOLUTION|>--- conflicted
+++ resolved
@@ -5,14 +5,11 @@
 #  Under the terms of Contract DE-NA0003525 with National Technology and
 #  Engineering Solutions of Sandia, LLC, the U.S. Government retains certain
 #  rights in this software.
-<<<<<<< HEAD
-=======
 #
 #  Development of this module was conducted as part of the Institute for
 #  the Design of Advanced Energy Systems (IDAES) with support through the
 #  Simulation-Based Engineering, Crosscutting Research Program within the
 #  U.S. Department of Energy’s Office of Fossil Energy and Carbon Management.
 #
->>>>>>> 3e6a869b
 #  This software is distributed under the 3-clause BSD License.
 #  ___________________________________________________________________________
