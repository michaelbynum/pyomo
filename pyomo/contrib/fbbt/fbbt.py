--- conflicted
+++ resolved
@@ -100,26 +100,28 @@
     bnds_dict[node] = (lb, ub)
 
 
-<<<<<<< HEAD
-def _prop_bnds_leaf_to_root_DivisionExpression(node, bnds_dict):
+def _prop_bnds_leaf_to_root_DivisionExpression(node, bnds_dict, feasibility_tol):
     """
 
     Parameters
     ----------
     node: pyomo.core.expr.numeric_expr.DivisionExpression
     bnds_dict: ComponentMap
+    feasibility_tol: float
+        If the bounds computed on the body of a constraint violate the bounds of the constraint by more than
+        feasibility_tol, then the constraint is considered infeasible and an exception is raised. This tolerance
+        is also used when performing certain interval arithmetic operations to ensure that none of the feasible
+        region is removed due to floating point arithmetic and to prevent math domain errors (a larger value
+        is more conservative).
     """
     assert len(node.args) == 2
     arg1, arg2 = node.args
     lb1, ub1 = bnds_dict[arg1]
     lb2, ub2 = bnds_dict[arg2]
-    bnds_dict[node] = interval.div(lb1, ub1, lb2, ub2)
-
-
-def _prop_bnds_leaf_to_root_PowExpression(node, bnds_dict):
-=======
+    bnds_dict[node] = interval.div(lb1, ub1, lb2, ub2, feasibility_tol=feasibility_tol)
+
+
 def _prop_bnds_leaf_to_root_PowExpression(node, bnds_dict, feasibility_tol):
->>>>>>> ceb9e351
     """
 
     Parameters
@@ -562,14 +564,19 @@
     bnds_dict[node.arg(0)] = (lb, ub)
 
 
-<<<<<<< HEAD
-def _prop_bnds_root_to_leaf_DivisionExpression(node, bnds_dict):
+def _prop_bnds_root_to_leaf_DivisionExpression(node, bnds_dict, feasibility_tol):
     """
 
     Parameters
     ----------
     node: pyomo.core.expr.numeric_expr.DivisionExpression
     bnds_dict: ComponentMap
+    feasibility_tol: float
+        If the bounds computed on the body of a constraint violate the bounds of the constraint by more than
+        feasibility_tol, then the constraint is considered infeasible and an exception is raised. This tolerance
+        is also used when performing certain interval arithmetic operations to ensure that none of the feasible
+        region is removed due to floating point arithmetic and to prevent math domain errors (a larger value
+        is more conservative).
     """
     assert len(node.args) == 2
     arg1, arg2 = node.args
@@ -577,7 +584,9 @@
     lb1, ub1 = bnds_dict[arg1]
     lb2, ub2 = bnds_dict[arg2]
     _lb1, _ub1 = interval.mul(lb0, ub0, lb2, ub2)
-    _lb2, _ub2 = interval.inv(*interval.div(lb0, ub0, lb1, ub1))
+    _lb2, _ub2 = interval.inv(
+        *interval.div(lb0, ub0, lb1, ub1, feasibility_tol=feasibility_tol),
+        feasibility_tol=feasibility_tol)
     if _lb1 > lb1:
         lb1 = _lb1
     if _ub1 < ub1:
@@ -590,10 +599,7 @@
     bnds_dict[arg2] = (lb2, ub2)
 
 
-def _prop_bnds_root_to_leaf_PowExpression(node, bnds_dict):
-=======
 def _prop_bnds_root_to_leaf_PowExpression(node, bnds_dict, feasibility_tol):
->>>>>>> ceb9e351
     """
 
     Parameters
