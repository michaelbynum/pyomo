#  ___________________________________________________________________________
#
#  Pyomo: Python Optimization Modeling Objects
#  Copyright 2017 National Technology and Engineering Solutions of Sandia, LLC
#  Under the terms of Contract DE-NA0003525 with National Technology and
#  Engineering Solutions of Sandia, LLC, the U.S. Government retains certain
#  rights in this software.
#  This software is distributed under the 3-clause BSD License.
#  ___________________________________________________________________________

#
# Problem Writer for GAMS Format Files
#

from six import StringIO, string_types, iteritems
from six.moves import xrange

from pyutilib.misc import PauseGC

from pyomo.core.expr import current as EXPR
from pyomo.core.expr.numvalue import (
    is_fixed, value, as_numeric, native_types, native_numeric_types,
    nonpyomo_leaf_types,
)
from pyomo.core.base import (
    SymbolMap, ShortNameLabeler, NumericLabeler, Block, Constraint, Expression,
    Objective, Var, Param, minimize, Suffix, SortComponents)
from pyomo.core.base.component import ActiveComponent
from pyomo.core.kernel.base import ICategorizedObject
from pyomo.opt import ProblemFormat
from pyomo.opt.base import AbstractProblemWriter, WriterFactory
from pyomo.repn.util import valid_expr_ctypes_minlp, \
    valid_active_ctypes_minlp, ftoa

import logging

logger = logging.getLogger('pyomo.core')

<<<<<<< HEAD
def _ftoa(val):
    if val is None:
        return val
    if type(val) not in native_numeric_types:
        if is_fixed(val):
            val = value(val)
        else:
            raise ValueError("non-fixed bound or weight: " + str(val))

    a = _precision_str % val
    i = len(a)
    while i > 1:
        try:
            if float(a[:i-1]) == val:
                i -= 1
            else:
                break
        except:
            break
    if i == len(a):
        logger.warning(
            "converting %s to string resulted in loss of precision" % val)
    #if a.startswith('1.57'):
    #    raise RuntimeError("wtf %s %s, %s" % ( val, a, i))
    return a[:i]
_precision_str = '%.17g'

=======
>>>>>>> 095c994a
_legal_unary_functions = {
    'ceil','floor','exp','log','log10','sqrt',
    'sin','cos','tan','asin','acos','atan','sinh','cosh','tanh',
}
_arc_functions = {'acos','asin','atan'}
_dnlp_functions = {'ceil','floor','abs'}

#
# A visitor pattern that creates a string for an expression
# that is compatible with the GAMS syntax.
#
class ToGamsVisitor(EXPR.ExpressionValueVisitor):

    def __init__(self, smap, treechecker):
        super(ToGamsVisitor, self).__init__()
        self.smap = smap
        self.treechecker = treechecker
        self.is_discontinuous = False

    def visit(self, node, values):
        """ Visit nodes that have been expanded """
        tmp = []
        for i,val in enumerate(values):
            arg = node._args_[i]

            if arg is None:
                tmp.append('Undefined')                 # TODO: coverage
            else:
                parens = False
                if val and val[0] in '-+':
                    parens = True
                elif arg.__class__ in native_numeric_types:
                    pass
                elif arg.__class__ in nonpyomo_leaf_types:
                    val = "'{0}'".format(val)
                elif arg.is_expression_type():
                    if node._precedence() < arg._precedence():
                        parens = True
                    elif node._precedence() == arg._precedence():
                        if i == 0:
                            parens = node._associativity() != 1
                        elif i == len(node._args_)-1:
                            parens = node._associativity() != -1
                        else:
                            parens = True
                if parens:
                    tmp.append("({0})".format(val))
                else:
                    tmp.append(val)

        if node.__class__ in EXPR.NPV_expression_types:
            return ftoa(value(node))

        if node.__class__ is EXPR.PowExpression:
            # If the exponent is a positive integer, use the power() function.
            # Otherwise, use the ** operator.
            exponent = node.arg(1)
            if (exponent.__class__ in native_numeric_types and
                    exponent == int(exponent)):
                return "power({0}, {1})".format(tmp[0], tmp[1])
            else:
                return "{0} ** {1}".format(tmp[0], tmp[1])
        elif node.__class__ is EXPR.UnaryFunctionExpression:
            if node.name not in _legal_unary_functions:
                raise RuntimeError(
                    "GAMS files cannot represent the unary function %s"
                    % ( node.name, ))
            if node.name in _dnlp_functions:
                self.is_discontinuous = True
            if node.name in _arc_functions:
                return "arc{0}({1})".format(node.name[1:], tmp[0])
            else:
                return node._to_string(tmp, None, self.smap, True)
        elif node.__class__ is EXPR.AbsExpression:
            self.is_discontinuous = True
            return node._to_string(tmp, None, self.smap, True)
        else:
            return node._to_string(tmp, None, self.smap, True)

    def visiting_potential_leaf(self, node):
        """
        Visiting a potential leaf.

        Return True if the node is not expanded.
        """
        if node is None:
            return True, None

        if node.__class__ in native_types:
            return True, ftoa(node)

        if node.is_expression_type():
            # we will descend into this, so type checking will happen later
            if node.is_component_type():
                self.treechecker(node)
            return False, None

        if node.is_component_type():
            if self.ctype(node) not in valid_expr_ctypes_minlp:
                # Make sure all components in active constraints
                # are basic ctypes we know how to deal with.
                raise RuntimeError(
                    "Unallowable component '%s' of type %s found in an active "
                    "constraint or objective.\nThe GAMS writer cannot export "
                    "expressions with this component type."
                    % (node.name, self.ctype(node).__name__))
            if self.ctype(node) is not Var:
                # For these, make sure it's on the right model. We can check
                # Vars later since they don't disappear from the expressions
                self.treechecker(node)

        if node.is_variable_type():
            if node.fixed:
                return True, ftoa(value(node))
            else:
                label = self.smap.getSymbol(node)
                return True, label

        return True, ftoa(value(node))

    def ctype(self, comp):
        if isinstance(comp, ICategorizedObject):
            return comp.ctype
        else:
            return comp.type()


def expression_to_string(expr, treechecker, labeler=None, smap=None):
    if labeler is not None:
        if smap is None:
            smap = SymbolMap()
        smap.default_labeler = labeler
    visitor = ToGamsVisitor(smap, treechecker)
    expr_str = visitor.dfs_postorder_stack(expr)
    return expr_str, visitor.is_discontinuous


class Categorizer(object):
    """Class for representing categorized variables.

    Given a list of variable names and a symbol map, categorizes the variable
    names into the categories: binary, ints, positive and reals.

    """

    def __init__(self, var_list, symbol_map):
        self.binary = []
        self.ints = []
        self.positive = []
        self.reals = []

        # categorize variables
        for var in var_list:
            v = symbol_map.getObject(var)
            if v.is_binary():
                self.binary.append(var)
            elif v.is_integer():
                if (v.has_lb() and (value(v.lb) >= 0)) and \
                   (v.has_ub() and (value(v.ub) <= 1)):
                    self.binary.append(var)
                else:
                    self.ints.append(var)
            elif value(v.lb) == 0:
                self.positive.append(var)
            else:
                self.reals.append(var)

    def __iter__(self):
        """Iterate over all variables.

        Yield a tuple containing the variables category and its name.
        """
        for category in ['binary', 'ints', 'positive', 'reals']:
            var_list = getattr(self, category)
            for var_name in var_list:
                yield category, var_name


class StorageTreeChecker(object):
    def __init__(self, model):
        # blocks are hashable so we can use a normal set
        self.tree = {model}
        self.model = model
        # add everything above the model
        pb = self.parent_block(model)
        while pb is not None:
            self.tree.add(pb)
            pb = self.parent_block(pb)

    def __call__(self, comp, exception_flag=True):
        if comp is self.model:
            return True

        # walk up tree until there are no more parents
        seen = set()
        pb = self.parent_block(comp)
        while pb is not None:
            if pb in self.tree:
                self.tree.update(seen)
                return True
            seen.add(pb)
            pb = self.parent_block(pb)

        if exception_flag:
            self.raise_error(comp)
        else:
            return False

    def parent_block(self, comp):
        if isinstance(comp, ICategorizedObject):
            parent = comp.parent
            while (parent is not None) and \
                  (not parent._is_heterogeneous_container):
                parent = parent.parent
            return parent
        else:
            return comp.parent_block()

    def raise_error(self, comp):
        raise RuntimeError(
            "GAMS writer: found component '%s' not on same model tree.\n"
            "All components must have the same parent model." % comp.name)


def split_long_line(line):
    """
    GAMS has an 80,000 character limit for lines, so split as many
    times as needed so as to not have illegal lines.
    """
    new_lines = ''
    while len(line) > 80000:
        i = 80000
        while line[i] != ' ':
            # Walk backwards to find closest space,
            # where it is safe to split to a new line
            if i < 0:
                raise RuntimeError(
                    "Found an 80,000+ character string with no spaces")
            i -= 1
        new_lines += line[:i] + '\n'
        # the space will be the first character in the next line,
        # so that the line doesn't start with the comment character '*'
        line = line[i:]
    new_lines += line
    return new_lines


@WriterFactory.register('gams', 'Generate the corresponding GAMS file')
class ProblemWriter_gams(AbstractProblemWriter):

    def __init__(self):
        AbstractProblemWriter.__init__(self, ProblemFormat.gams)

    def __call__(self,
                 model,
                 output_filename,
                 solver_capability,
                 io_options):
        """
        Write a model in the GAMS modeling language format.

        Keyword Arguments
        -----------------
        output_filename: str
            Name of file to write GAMS model to. Optionally pass a file-like
            stream and the model will be written to that instead.
        io_options: dict
            - warmstart=True
                Warmstart by initializing model's variables to their values.
            - symbolic_solver_labels=False
                Use full Pyomo component names rather than
                shortened symbols (slower, but useful for debugging).
            - labeler=None
                Custom labeler. Incompatible with symbolic_solver_labels.
            - solver=None
                If None, GAMS will use default solver for model type.
            - mtype=None
                Model type. If None, will chose from lp, nlp, mip, and minlp.
            - add_options=None
                List of additional lines to write directly
                into model file before the solve statement.
                For model attributes, <model name> is GAMS_MODEL.
            - skip_trivial_constraints=False
                Skip writing constraints whose body section is fixed.
            - file_determinism=1
                | How much effort do we want to put into ensuring the
                | GAMS file is written deterministically for a Pyomo model:
                |     0 : None
                |     1 : sort keys of indexed components (default)
                |     2 : sort keys AND sort names (over declaration order)
            - put_results=None
                Filename for optionally writing solution values and
                marginals to (put_results).dat, and solver statuses
                to (put_results + 'stat').dat.
        """

        # Make sure not to modify the user's dictionary,
        # they may be reusing it outside of this call
        io_options = dict(io_options)

        # Use full Pyomo component names rather than
        # shortened symbols (slower, but useful for debugging).
        symbolic_solver_labels = io_options.pop("symbolic_solver_labels", False)

        # Custom labeler option. Incompatible with symbolic_solver_labels.
        labeler = io_options.pop("labeler", None)

        # If None, GAMS will use default solver for model type.
        solver = io_options.pop("solver", None)

        # If None, will chose from lp, nlp, mip, and minlp.
        mtype = io_options.pop("mtype", None)

        # Lines to add before solve statement.
        add_options = io_options.pop("add_options", None)

        # Skip writing constraints whose body section is
        # fixed (i.e., no variables)
        skip_trivial_constraints = \
            io_options.pop("skip_trivial_constraints", False)

        # How much effort do we want to put into ensuring the
        # GAMS file is written deterministically for a Pyomo model:
        #    0 : None
        #    1 : sort keys of indexed components (default)
        #    2 : sort keys AND sort names (over declaration order)
        file_determinism = io_options.pop("file_determinism", 1)
        sorter_map = {0:SortComponents.unsorted,
                      1:SortComponents.deterministic,
                      2:SortComponents.sortBoth}
        sort = sorter_map[file_determinism]

        # Warmstart by initializing model's variables to their values.
        warmstart = io_options.pop("warmstart", True)

        # Filename for optionally writing solution values and marginals
        # Set to True by GAMSSolver
        put_results = io_options.pop("put_results", None)

        if len(io_options):
            raise ValueError(
                "GAMS writer passed unrecognized io_options:\n\t" +
                "\n\t".join("%s = %s"
                            % (k,v) for k,v in iteritems(io_options)))

        if solver is not None and solver.upper() not in valid_solvers:
            raise ValueError(
                "GAMS writer passed unrecognized solver: %s" % solver)

        if mtype is not None:
            valid_mtypes = set([
                'lp', 'qcp', 'nlp', 'dnlp', 'rmip', 'mip', 'rmiqcp', 'rminlp',
                'miqcp', 'minlp', 'rmpec', 'mpec', 'mcp', 'cns', 'emp'])
            if mtype.lower() not in valid_mtypes:
                raise ValueError("GAMS writer passed unrecognized "
                                 "model type: %s" % mtype)
            if (solver is not None and
                mtype.upper() not in valid_solvers[solver.upper()]):
                raise ValueError("GAMS writer passed solver (%s) "
                                 "unsuitable for given model type (%s)"
                                 % (solver, mtype))

        if output_filename is None:
            output_filename = model.name + ".gms"

        if symbolic_solver_labels and (labeler is not None):
            raise ValueError("GAMS writer: Using both the "
                             "'symbolic_solver_labels' and 'labeler' "
                             "I/O options is forbidden")

        if symbolic_solver_labels:
            # Note that the Var and Constraint labelers must use the
            # same labeler, so that we can correctly detect name
            # collisions (which can arise when we truncate the labels to
            # the max allowable length.  GAMS requires all identifiers
            # to start with a letter.  We will (randomly) choose "s_"
            # (for 'shortened')
            var_labeler = con_labeler = ShortNameLabeler(
                63, prefix='s_', suffix='_', caseInsensitive=True,
                legalRegex='^[a-zA-Z]')
        elif labeler is None:
            var_labeler = NumericLabeler('x')
            con_labeler = NumericLabeler('c')
        else:
            var_labeler = con_labeler = labeler

        var_list = []

        def var_recorder(obj):
            ans = var_labeler(obj)
            try:
                if obj.is_variable_type():
                    var_list.append(ans)
            except:
                pass
            return ans

        def var_label(obj):
            #if obj.is_fixed():
            #    return str(value(obj))
            return symbolMap.getSymbol(obj, var_recorder)

        symbolMap = SymbolMap(var_label)

        # when sorting, there are a non-trivial number of
        # temporary objects created. these all yield
        # non-circular references, so disable GC - the
        # overhead is non-trivial, and because references
        # are non-circular, everything will be collected
        # immediately anyway.
        with PauseGC() as pgc:
            try:
                if isinstance(output_filename, string_types):
                    output_file = open(output_filename, "w")
                else:
                    # Support passing of stream such as a StringIO
                    # on which to write the model file
                    output_file = output_filename
                self._write_model(
                    model=model,
                    output_file=output_file,
                    solver_capability=solver_capability,
                    var_list=var_list,
                    var_label=var_label,
                    symbolMap=symbolMap,
                    con_labeler=con_labeler,
                    sort=sort,
                    skip_trivial_constraints=skip_trivial_constraints,
                    warmstart=warmstart,
                    solver=solver,
                    mtype=mtype,
                    add_options=add_options,
                    put_results=put_results
                )
            finally:
                if isinstance(output_filename, string_types):
                    output_file.close()

        return output_filename, symbolMap

    def _write_model(self,
                     model,
                     output_file,
                     solver_capability,
                     var_list,
                     var_label,
                     symbolMap,
                     con_labeler,
                     sort,
                     skip_trivial_constraints,
                     warmstart,
                     solver,
                     mtype,
                     add_options,
                     put_results):
        constraint_names = []
        ConstraintIO = StringIO()
        linear = True
        linear_degree = set([0,1])
        dnlp = False

        # Make sure there are no strange ActiveComponents. The expression
        # walker will handle strange things in constraints later.
        model_ctypes = model.collect_ctypes(active=True)
        invalids = set()
        for t in (model_ctypes - valid_active_ctypes_minlp):
            if issubclass(t, ActiveComponent):
                invalids.add(t)
        if len(invalids):
            invalids = [t.__name__ for t in invalids]
            raise RuntimeError(
                "Unallowable active component(s) %s.\nThe GAMS writer cannot "
                "export models with this component type." %
                ", ".join(invalids))

        tc = StorageTreeChecker(model)

        # Walk through the model and generate the constraint definition
        # for all active constraints.  Any Vars / Expressions that are
        # encountered will be added to the var_list due to the labeler
        # defined above.
        for con in model.component_data_objects(Constraint,
                                                active=True,
                                                sort=sort):

            if not con.has_lb() and not con.has_ub():
                assert not con.equality
                continue # non-binding, so skip

            con_body = as_numeric(con.body)
            if skip_trivial_constraints and con_body.is_fixed():
                continue
            if linear:
                if con_body.polynomial_degree() not in linear_degree:
                    linear = False

            cName = symbolMap.getSymbol(con, con_labeler)
            con_body_str, con_discontinuous = expression_to_string(
                con_body, tc, smap=symbolMap)
            dnlp |= con_discontinuous
            if con.equality:
                constraint_names.append('%s' % cName)
                ConstraintIO.write('%s.. %s =e= %s ;\n' % (
                    constraint_names[-1],
                    con_body_str,
                    ftoa(con.upper)
                ))
            else:
                if con.has_lb():
                    constraint_names.append('%s_lo' % cName)
                    ConstraintIO.write('%s.. %s =l= %s ;\n' % (
                        constraint_names[-1],
                        ftoa(con.lower),
                        con_body_str,
                    ))
                if con.has_ub():
                    constraint_names.append('%s_hi' % cName)
                    ConstraintIO.write('%s.. %s =l= %s ;\n' % (
                        constraint_names[-1],
                        con_body_str,
                        ftoa(con.upper)
                    ))

        obj = list(model.component_data_objects(Objective,
                                                active=True,
                                                sort=sort))
        if len(obj) != 1:
            raise RuntimeError(
                "GAMS writer requires exactly one active objective (found %s)"
                % (len(obj)))
        obj = obj[0]
        if linear:
            if obj.expr.polynomial_degree() not in linear_degree:
                linear = False
        obj_expr_str, obj_discontinuous = expression_to_string(
            obj.expr, tc, smap=symbolMap)
        dnlp |= obj_discontinuous
        oName = symbolMap.getSymbol(obj, con_labeler)
        constraint_names.append(oName)
        ConstraintIO.write('%s.. GAMS_OBJECTIVE =e= %s ;\n' % (
            oName,
            obj_expr_str,
        ))

        # Categorize the variables that we found
        categorized_vars = Categorizer(var_list, symbolMap)

        # Write the GAMS model
        # $offdigit ignores extra precise digits instead of erroring
        output_file.write("$offdigit\n\n")
        output_file.write("EQUATIONS\n\t")
        output_file.write("\n\t".join(constraint_names))
        if categorized_vars.binary:
            output_file.write(";\n\nBINARY VARIABLES\n\t")
            output_file.write("\n\t".join(categorized_vars.binary))
        if categorized_vars.ints:
            output_file.write(";\n\nINTEGER VARIABLES")
            output_file.write("\n\t")
            output_file.write("\n\t".join(categorized_vars.ints))
        if categorized_vars.positive:
            output_file.write(";\n\nPOSITIVE VARIABLES\n\t")
            output_file.write("\n\t".join(categorized_vars.positive))
        output_file.write(";\n\nVARIABLES\n\tGAMS_OBJECTIVE\n\t")
        output_file.write("\n\t".join(categorized_vars.reals))
        output_file.write(";\n\n")

        for line in ConstraintIO.getvalue().splitlines():
            if len(line) > 80000:
                line = split_long_line(line)
            output_file.write(line + "\n")

        output_file.write("\n")

        warn_int_bounds = False
        for category, var_name in categorized_vars:
            var = symbolMap.getObject(var_name)
            tc(var)
            if category == 'positive':
                if var.has_ub():
                    output_file.write("%s.up = %s;\n" %
                                      (var_name, ftoa(var.ub)))
            elif category == 'ints':
                if not var.has_lb():
                    warn_int_bounds = True
                    # GAMS doesn't allow -INF lower bound for ints
                    logger.warning("Lower bound for integer variable %s set "
                                   "to -1.0E+100." % var.name)
                    output_file.write("%s.lo = -1.0E+100;\n" % (var_name))
                elif value(var.lb) != 0:
                    output_file.write("%s.lo = %s;\n" %
                                      (var_name, ftoa(var.lb)))
                if not var.has_ub():
                    warn_int_bounds = True
                    # GAMS has an option value called IntVarUp that is the
                    # default upper integer bound, which it applies if the
                    # integer's upper bound is INF. This option maxes out at
                    # 2147483647, so we can go higher by setting the bound.
                    logger.warning("Upper bound for integer variable %s set "
                                   "to +1.0E+100." % var.name)
                    output_file.write("%s.up = +1.0E+100;\n" % (var_name))
                else:
                    output_file.write("%s.up = %s;\n" %
                                      (var_name, ftoa(var.ub)))
            elif category == 'binary':
                if var.has_lb() and value(var.lb) != 0:
                    output_file.write("%s.lo = %s;\n" %
                                      (var_name, ftoa(var.lb)))
                if var.has_ub() and value(var.ub) != 1:
                    output_file.write("%s.up = %s;\n" %
                                      (var_name, ftoa(var.ub)))
            elif category == 'reals':
                if var.has_lb():
                    output_file.write("%s.lo = %s;\n" %
                                      (var_name, ftoa(var.lb)))
                if var.has_ub():
                    output_file.write("%s.up = %s;\n" %
                                      (var_name, ftoa(var.ub)))
            else:
                raise KeyError('Category %s not supported' % category)
            if warmstart and var.value is not None:
                output_file.write("%s.l = %s;\n" %
                                  (var_name, ftoa(var.value)))

        if warn_int_bounds:
            logger.warning(
                "GAMS requires finite bounds for integer variables. 1.0E100 "
                "is as extreme as GAMS will define, and should be enough to "
                "appear unbounded. If the solver cannot handle this bound, "
                "explicitly set a smaller bound on the pyomo model, or try a "
                "different GAMS solver.")

        model_name = "GAMS_MODEL"
        output_file.write("\nMODEL %s /all/ ;\n" % model_name)

        if mtype is None:
            mtype =  ('lp','nlp','mip','minlp')[
                (0 if linear else 1) +
                (2 if (categorized_vars.binary or categorized_vars.ints)
                 else 0)]
            if mtype == 'nlp' and dnlp:
                mtype = 'dnlp'

        if solver is not None:
            if mtype.upper() not in valid_solvers[solver.upper()]:
                raise ValueError("GAMS writer passed solver (%s) "
                                 "unsuitable for model type (%s)"
                                 % (solver, mtype))
            output_file.write("option %s=%s;\n" % (mtype, solver))

        if add_options is not None:
            output_file.write("\n* START USER ADDITIONAL OPTIONS\n")
            for line in add_options:
                output_file.write('\n' + line)
            output_file.write("\n\n* END USER ADDITIONAL OPTIONS\n\n")

        output_file.write(
            "SOLVE %s USING %s %simizing GAMS_OBJECTIVE;\n\n"
            % ( model_name,
                mtype,
                'min' if obj.sense == minimize else 'max'))

        # Set variables to store certain statuses and attributes
        stat_vars = ['MODELSTAT', 'SOLVESTAT', 'OBJEST', 'OBJVAL', 'NUMVAR',
                     'NUMEQU', 'NUMDVAR', 'NUMNZ', 'ETSOLVE']
        output_file.write("Scalars MODELSTAT 'model status', "
                          "SOLVESTAT 'solve status';\n")
        output_file.write("MODELSTAT = %s.modelstat;\n" % model_name)
        output_file.write("SOLVESTAT = %s.solvestat;\n\n" % model_name)

        output_file.write("Scalar OBJEST 'best objective', "
                          "OBJVAL 'objective value';\n")
        output_file.write("OBJEST = %s.objest;\n" % model_name)
        output_file.write("OBJVAL = %s.objval;\n\n" % model_name)

        output_file.write("Scalar NUMVAR 'number of variables';\n")
        output_file.write("NUMVAR = %s.numvar\n\n" % model_name)

        output_file.write("Scalar NUMEQU 'number of equations';\n")
        output_file.write("NUMEQU = %s.numequ\n\n" % model_name)

        output_file.write("Scalar NUMDVAR 'number of discrete variables';\n")
        output_file.write("NUMDVAR = %s.numdvar\n\n" % model_name)

        output_file.write("Scalar NUMNZ 'number of nonzeros';\n")
        output_file.write("NUMNZ = %s.numnz\n\n" % model_name)

        output_file.write("Scalar ETSOLVE 'time to execute solve statement';\n")
        output_file.write("ETSOLVE = %s.etsolve\n\n" % model_name)

        if put_results is not None:
            results = put_results + '.dat'
            output_file.write("\nfile results /'%s'/;" % results)
            output_file.write("\nresults.nd=15;")
            output_file.write("\nresults.nw=21;")
            output_file.write("\nput results;")
            output_file.write("\nput 'SYMBOL  :  LEVEL  :  MARGINAL' /;")
            for var in var_list:
                output_file.write("\nput %s %s.l %s.m /;" % (var, var, var))
            for con in constraint_names:
                output_file.write("\nput %s %s.l %s.m /;" % (con, con, con))
            output_file.write("\nput GAMS_OBJECTIVE GAMS_OBJECTIVE.l "
                              "GAMS_OBJECTIVE.m;\n")

            statresults = put_results + 'stat.dat'
            output_file.write("\nfile statresults /'%s'/;" % statresults)
            output_file.write("\nstatresults.nd=15;")
            output_file.write("\nstatresults.nw=21;")
            output_file.write("\nput statresults;")
            output_file.write("\nput 'SYMBOL   :   VALUE' /;")
            for stat in stat_vars:
                output_file.write("\nput '%s' %s /;\n" % (stat, stat))


valid_solvers = {
'ALPHAECP': {'MINLP','MIQCP'},
'AMPL': {'LP','MIP','RMIP','NLP','MCP','MPEC','RMPEC','CNS','DNLP','RMINLP','MINLP'},
'ANTIGONE': {'NLP','CNS','DNLP','RMINLP','MINLP','QCP','MIQCP','RMIQCP'},
'BARON': {'LP','MIP','RMIP','NLP','CNS','DNLP','RMINLP','MINLP','QCP','MIQCP','RMIQCP'},
'BDMLP': {'LP','MIP','RMIP'},
'BDMLPD': {'LP','RMIP'},
'BENCH': {'LP','MIP','RMIP','NLP','MCP','MPEC','RMPEC','CNS','DNLP','RMINLP','MINLP','QCP','MIQCP','RMIQCP'},
'BONMIN': {'MINLP','MIQCP'},
'BONMINH': {'MINLP','MIQCP'},
'CBC': {'LP','MIP','RMIP'},
'COINBONMIN': {'MINLP','MIQCP'},
'COINCBC': {'LP','MIP','RMIP'},
'COINCOUENNE': {'NLP','CNS','DNLP','RMINLP','MINLP','QCP','MIQCP','RMIQCP'},
'COINIPOPT': {'LP','RMIP','NLP','CNS','DNLP','RMINLP','QCP','RMIQCP'},
'COINOS': {'LP','MIP','RMIP','NLP','CNS','DNLP','RMINLP','MINLP','QCP','MIQCP','RMIQCP'},
'COINSCIP': {'MIP','NLP','CNS','DNLP','RMINLP','MINLP','QCP','MIQCP','RMIQCP'},
'CONOPT': {'LP','RMIP','NLP','CNS','DNLP','RMINLP','QCP','RMIQCP'},
'CONOPT3': {'LP','RMIP','NLP','CNS','DNLP','RMINLP','QCP','RMIQCP'},
'CONOPT4': {'LP','RMIP','NLP','CNS','DNLP','RMINLP','QCP','RMIQCP'},
'CONOPTD': {'LP','RMIP','NLP','CNS','DNLP','RMINLP','QCP','RMIQCP'},
'CONVERT': {'LP','MIP','RMIP','NLP','MCP','MPEC','RMPEC','CNS','DNLP','RMINLP','MINLP','QCP','MIQCP','RMIQCP'},
'CONVERTD': {'LP','MIP','RMIP','NLP','MCP','MPEC','RMPEC','CNS','DNLP','RMINLP','MINLP','QCP','MIQCP','RMIQCP','EMP'},
'COUENNE': {'NLP','CNS','DNLP','RMINLP','MINLP','QCP','MIQCP','RMIQCP'},
'CPLEX': {'LP','MIP','RMIP','QCP','MIQCP','RMIQCP'},
'CPLEXD': {'LP','MIP','RMIP','QCP','MIQCP','RMIQCP'},
'CPOPTIMIZER': {'MIP','MINLP','MIQCP'},
'DE': {'EMP'},
'DECIS': {'EMP'},
'DECISC': {'LP'},
'DECISM': {'LP'},
'DICOPT': {'MINLP','MIQCP'},
'DICOPTD': {'MINLP','MIQCP'},
'EXAMINER': {'LP','MIP','RMIP','NLP','MCP','MPEC','RMPEC','DNLP','RMINLP','MINLP','QCP','MIQCP','RMIQCP'},
'EXAMINER2': {'LP','MIP','RMIP','NLP','MCP','DNLP','RMINLP','MINLP','QCP','MIQCP','RMIQCP'},
'GAMSCHK': {'LP','MIP','RMIP','NLP','MCP','DNLP','RMINLP','MINLP','QCP','MIQCP','RMIQCP'},
'GLOMIQO': {'QCP','MIQCP','RMIQCP'},
'GUROBI': {'LP','MIP','RMIP','QCP','MIQCP','RMIQCP'},
'GUSS': {'LP', 'MIP', 'NLP', 'MCP', 'CNS', 'DNLP', 'MINLP', 'QCP', 'MIQCP'},
'IPOPT': {'LP','RMIP','NLP','CNS','DNLP','RMINLP','QCP','RMIQCP'},
'IPOPTH': {'LP','RMIP','NLP','CNS','DNLP','RMINLP','QCP','RMIQCP'},
'JAMS': {'EMP'},
'KESTREL': {'LP','MIP','RMIP','NLP','MCP','MPEC','RMPEC','CNS','DNLP','RMINLP','MINLP','QCP','MIQCP','RMIQCP','EMP'},
'KNITRO': {'LP','RMIP','NLP','MPEC','RMPEC','CNS','DNLP','RMINLP','MINLP','QCP','MIQCP','RMIQCP'},
'LGO': {'LP','RMIP','NLP','DNLP','RMINLP','QCP','RMIQCP'},
'LGOD': {'LP','RMIP','NLP','DNLP','RMINLP','QCP','RMIQCP'},
'LINDO': {'LP','MIP','RMIP','NLP','DNLP','RMINLP','MINLP','QCP','MIQCP','RMIQCP','EMP'},
'LINDOGLOBAL': {'LP','MIP','RMIP','NLP','DNLP','RMINLP','MINLP','QCP','MIQCP','RMIQCP'},
'LINGO': {'LP','MIP','RMIP','NLP','DNLP','RMINLP','MINLP'},
'LOCALSOLVER': {'MIP','NLP','CNS','DNLP','RMINLP','MINLP','QCP','MIQCP','RMIQCP'},
'LOGMIP': {'EMP'},
'LS': {'LP','RMIP'},
'MILES': {'MCP'},
'MILESE': {'MCP'},
'MINOS': {'LP','RMIP','NLP','CNS','DNLP','RMINLP','QCP','RMIQCP'},
'MINOS5': {'LP','RMIP','NLP','CNS','DNLP','RMINLP','QCP','RMIQCP'},
'MINOS55': {'LP','RMIP','NLP','CNS','DNLP','RMINLP','QCP','RMIQCP'},
'MOSEK': {'LP','MIP','RMIP','NLP','DNLP','RMINLP','QCP','MIQCP','RMIQCP'},
'MPECDUMP': {'LP','MIP','RMIP','NLP','MCP','MPEC','RMPEC','CNS','DNLP','RMINLP','MINLP'},
'MPSGE': {},
'MSNLP': {'NLP','DNLP','RMINLP','QCP','RMIQCP'},
'NLPEC': {'MCP','MPEC','RMPEC'},
'OQNLP': {'NLP', 'DNLP', 'MINLP', 'QCP', 'MIQCP'},
'OS': {'LP','MIP','RMIP','NLP','CNS','DNLP','RMINLP','MINLP','QCP','MIQCP','RMIQCP'},
'OSICPLEX': {'LP','MIP','RMIP'},
'OSIGUROBI': {'LP','MIP','RMIP'},
'OSIMOSEK': {'LP','MIP','RMIP'},
'OSISOPLEX': {'LP','RMIP'},
'OSIXPRESS': {'LP','MIP','RMIP'},
'PATH': {'MCP','CNS'},
'PATHC': {'MCP','CNS'},
'PATHNLP': {'LP','RMIP','NLP','DNLP','RMINLP','QCP','RMIQCP'},
'PYOMO': {'LP','MIP','RMIP','NLP','MCP','MPEC','RMPEC','CNS','DNLP','RMINLP','MINLP'},
'QUADMINOS': {'LP'},
'SBB': {'MINLP','MIQCP'},
'SCENSOLVER': {'LP','MIP','RMIP','NLP','MCP','CNS','DNLP','RMINLP','MINLP','QCP','MIQCP','RMIQCP'},
'SCIP': {'MIP','NLP','CNS','DNLP','RMINLP','MINLP','QCP','MIQCP','RMIQCP'},
'SNOPT': {'LP','RMIP','NLP','CNS','DNLP','RMINLP','QCP','RMIQCP'},
'SOPLEX': {'LP','RMIP'},
'XA': {'LP','MIP','RMIP'},
'XPRESS': {'LP','MIP','RMIP','QCP','MIQCP','RMIQCP'}
}<|MERGE_RESOLUTION|>--- conflicted
+++ resolved
@@ -36,36 +36,6 @@
 
 logger = logging.getLogger('pyomo.core')
 
-<<<<<<< HEAD
-def _ftoa(val):
-    if val is None:
-        return val
-    if type(val) not in native_numeric_types:
-        if is_fixed(val):
-            val = value(val)
-        else:
-            raise ValueError("non-fixed bound or weight: " + str(val))
-
-    a = _precision_str % val
-    i = len(a)
-    while i > 1:
-        try:
-            if float(a[:i-1]) == val:
-                i -= 1
-            else:
-                break
-        except:
-            break
-    if i == len(a):
-        logger.warning(
-            "converting %s to string resulted in loss of precision" % val)
-    #if a.startswith('1.57'):
-    #    raise RuntimeError("wtf %s %s, %s" % ( val, a, i))
-    return a[:i]
-_precision_str = '%.17g'
-
-=======
->>>>>>> 095c994a
 _legal_unary_functions = {
     'ceil','floor','exp','log','log10','sqrt',
     'sin','cos','tan','asin','acos','atan','sinh','cosh','tanh',
