#  ___________________________________________________________________________
#
#  Pyomo: Python Optimization Modeling Objects
#  Copyright (c) 2008-2024
#  National Technology and Engineering Solutions of Sandia, LLC
#  Under the terms of Contract DE-NA0003525 with National Technology and
#  Engineering Solutions of Sandia, LLC, the U.S. Government retains certain
#  rights in this software.
#  This software is distributed under the 3-clause BSD License.
#  ___________________________________________________________________________

import collections
import itertools
import operator
import logging

from pyomo.common.config import (
    ConfigBlock,
    ConfigValue,
    InEnum,
    document_kwargs_from_configdict,
)
from pyomo.common.dependencies import scipy, numpy as np
from pyomo.common.enums import ObjectiveSense
from pyomo.common.gc_manager import PauseGC
from pyomo.common.numeric_types import native_types
from pyomo.common.timing import TicTocTimer

from pyomo.core.base import (
    Block,
    Objective,
    Constraint,
    Var,
    Param,
    Expression,
    SortComponents,
    Suffix,
    SymbolMap,
)
from pyomo.opt import WriterFactory
from pyomo.repn.linear import LinearRepnVisitor
from pyomo.repn.linear_template import LinearTemplateRepnVisitor
from pyomo.repn.util import (
    FileDeterminism,
    FileDeterminism_to_SortComponents,
    categorize_valid_components,
    initialize_var_map_from_column_order,
    ordered_active_constraints,
)

### FIXME: Remove the following as soon as non-active components no
### longer report active==True
from pyomo.core.base import Set, RangeSet, ExternalFunction
from pyomo.network import Port

logger = logging.getLogger(__name__)

RowEntry = collections.namedtuple('RowEntry', ['constraint', 'bound_type'])


# TODO: make a proper base class
class LinearStandardFormInfo(object):
    """Return type for LinearStandardFormCompiler.write()

    Attributes
    ----------
    c : scipy.sparse.csc_array

        The objective coefficients.  Note that this is a sparse array
        and may contain multiple rows (for multiobjective problems).  The
        objectives may be calculated by "c @ x"

    c_offset : numpy.ndarray

        The list of objective constant offsets

    A : scipy.sparse.csc_array

        The constraint coefficients.  The constraint bodies may be
        calculated by "A @ x"

    rhs : numpy.ndarray

        The constraint right-hand sides.

    rows : List[Tuple[ConstraintData, int]]

        The list of Pyomo constraint objects corresponding to the rows
        in `A`.  Each element in the list is a 2-tuple of
        (ConstraintData, row_multiplier).  The `row_multiplier` will be
        +/- 1 indicating if the row was multiplied by -1 (corresponding
        to a constraint lower bound) or +1 (upper bound).

    columns : List[VarData]

        The list of Pyomo variable objects corresponding to columns in
        the `A` and `c` matrices.

    objectives : List[ObjectiveData]

        The list of Pyomo objective objects corresponding to the active objectives

    eliminated_vars: List[Tuple[VarData, NumericExpression]]

        The list of variables from the original model that do not appear
        in the standard form (usually because they were replaced by
        nonnegative variables).  Each entry is a 2-tuple of
        (:py:class:`VarData`, :py:class`NumericExpression`|`float`).
        The list is in the necessary order for correct evaluation (i.e.,
        all variables appearing in the expression must either have
        appeared in the standard form, or appear *earlier* in this list.

    """

    def __init__(self, c, c_offset, A, rhs, rows, columns, objectives, eliminated_vars):
        self.c = c
        self.c_offset = c_offset
        self.A = A
        self.rhs = rhs
        self.rows = rows
        self.columns = columns
        self.objectives = objectives
        self.eliminated_vars = eliminated_vars

    @property
    def x(self):
        return self.columns

    @property
    def b(self):
        return self.rhs


@WriterFactory.register(
    'compile_standard_form', 'Compile an LP to standard form (`min cTx s.t. Ax <= b`)'
)
class LinearStandardFormCompiler(object):
    CONFIG = ConfigBlock('compile_standard_form')
    CONFIG.declare(
        'nonnegative_vars',
        ConfigValue(
            default=False,
            domain=bool,
            description='Convert all variables to be nonnegative variables',
        ),
    )
    CONFIG.declare(
        'slack_form',
        ConfigValue(
            default=False,
            domain=bool,
            description='Add slack variables and return `min cTx s.t. Ax == b`',
        ),
    )
    CONFIG.declare(
        'mixed_form',
        ConfigValue(
            default=False,
            domain=bool,
            description='Return A in mixed form (the comparison operator is a '
            'mix of <=, ==, and >=)',
        ),
    )
    CONFIG.declare(
        'set_sense',
        ConfigValue(
            default=ObjectiveSense.minimize,
            domain=InEnum(ObjectiveSense),
            description='If not None, map all objectives to the specified sense.',
        ),
    )
    CONFIG.declare(
        'show_section_timing',
        ConfigValue(
            default=False,
            domain=bool,
            description='Print timing after each stage of the compilation process',
        ),
    )
    CONFIG.declare(
        'file_determinism',
        ConfigValue(
            default=FileDeterminism.ORDERED,
            domain=InEnum(FileDeterminism),
            description='How much effort to ensure result is deterministic',
            doc="""
            How much effort do we want to put into ensuring the
            resulting matrices are produced deterministically:
                NONE (0) : None
                ORDERED (10): rely on underlying component ordering (default)
                SORT_INDICES (20) : sort keys of indexed components
                SORT_SYMBOLS (30) : sort keys AND sort names (not declaration order)
            """,
        ),
    )
    CONFIG.declare(
        'row_order',
        ConfigValue(
            default=None,
            description='Preferred constraint ordering',
            doc="""
            List of constraints in the order that they should appear in
            the resulting `A` matrix.  Unspecified constraints will
            appear at the end.""",
        ),
    )
    CONFIG.declare(
        'column_order',
        ConfigValue(
            default=None,
            description='Preferred variable ordering',
            doc="""
            List of variables in the order that they should appear in
            the compiled representation.  Unspecified variables will be
            appended to the end of this list.""",
        ),
    )

    def __init__(self):
        self.config = self.CONFIG()

    @document_kwargs_from_configdict(CONFIG)
    def write(self, model, ostream=None, **options):
        """Convert a model to standard form (`min cTx s.t. Ax <= b`)

        Returns
        -------
        LinearStandardFormInfo

        Parameters
        ----------
        model: ConcreteModel
            The concrete Pyomo model to write out.

        ostream: None
            This is provided for API compatibility with other writers
            and is ignored here.

        """
        config = self.config(options)

        # Pause the GC, as the walker that generates the compiled LP
        # representation generates (and disposes of) a large number of
        # small objects.
        with PauseGC():
            return _LinearStandardFormCompiler_impl(config).write(model)


class _LinearStandardFormCompiler_impl(object):
    def __init__(self, config):
        self.config = config

    def _get_visitor(self, var_map, var_order, sorter):
        return LinearRepnVisitor({}, var_map, var_order, sorter)

    def _to_vector(self, data, N, vector_type):
        return np.fromiter(data, vector_type, N)

    def _csc_matrix(self, data, index, index_ptr, nrows, ncols):
        return scipy.sparse.csc_array((data, index, index_ptr), [nrows, ncols])

    def _csr_matrix(self, data, index, index_ptr, nrows, ncols):
        return scipy.sparse.csr_array((data, index, index_ptr), [nrows, ncols])

    def write(self, model):
        timing_logger = logging.getLogger('pyomo.common.timing.writer')
        timer = TicTocTimer(logger=timing_logger)
        with_debug_timing = (
            timing_logger.isEnabledFor(logging.DEBUG) and timing_logger.hasHandlers()
        )

        sorter = FileDeterminism_to_SortComponents(self.config.file_determinism)
        component_map, unknown = categorize_valid_components(
            model,
            active=True,
            sort=sorter,
            valid={
                Block,
                Constraint,
                Var,
                Param,
                Expression,
                # FIXME: Non-active components should not report as Active
                ExternalFunction,
                Set,
                RangeSet,
                Port,
                # TODO: Piecewise, Complementarity
            },
            targets={Suffix, Objective},
        )
        if unknown:
            raise ValueError(
                "The model ('%s') contains the following active components "
                "that the Linear Standard Form compiler does not know how to "
                "process:\n\t%s"
                % (
                    model.name,
                    "\n\t".join(
                        "%s:\n\t\t%s"
                        % (k, "\n\t\t".join(map(operator.attrgetter('name'), v)))
                        for k, v in unknown.items()
                    ),
                )
            )

        self.var_map = var_map = {}
        initialize_var_map_from_column_order(model, self.config, var_map)
        var_order = {_id: i for i, _id in enumerate(var_map)}

        visitor = self._get_visitor(var_map, var_order, sorter)
        template_visitor = LinearTemplateRepnVisitor({}, var_map, var_order, sorter)

        timer.toc('Initialized column order', level=logging.DEBUG)

        # We don't export any suffix information to the Standard Form
        #
        if component_map[Suffix]:
            suffixesByName = {}
            for block in component_map[Suffix]:
                for suffix in block.component_objects(
                    Suffix, active=True, descend_into=False, sort=sorter
                ):
                    if not suffix.export_enabled() or not suffix:
                        continue
                    name = suffix.local_name
                    if name in suffixesByName:
                        suffixesByName[name].append(suffix)
                    else:
                        suffixesByName[name] = [suffix]
            for name, suffixes in suffixesByName.items():
                n = len(suffixes)
                plural = 's' if n > 1 else ''
                logger.warning(
                    f"EXPORT Suffix '{name}' found on {n} block{plural}:\n    "
                    + "\n    ".join(s.name for s in suffixes)
                    + "\nStandard Form compiler ignores export suffixes.  Skipping."
                )

        #
        # Process objective
        #
        set_sense = self.config.set_sense
        objectives = []
        for blk in component_map[Objective]:
            objectives.extend(
                blk.component_data_objects(
                    Objective, active=True, descend_into=False, sort=sorter
                )
            )
        obj_nnz = 0
        obj_offset = []
        obj_data = []
        obj_index = []
        obj_index_ptr = [0]
        for obj in objectives:
            if hasattr(obj, 'template_expr'):
                offset, linear_index, linear_data, _, _ = (
                    template_visitor.expand_expression(obj, obj.template_expr())
                )
                N = len(linear_index)
                obj_index.append(map(var_order.__getitem__, linear_index))
                obj_data.append(linear_data)
                obj_offset.append(offset)
            else:
                repn = visitor.walk_expression(obj.expr)
                N = len(repn.linear)
                obj_index.append(map(var_order.__getitem__, repn.linear))
                obj_data.append(repn.linear.values())
                obj_offset.append(repn.constant)

                if repn.nonlinear is not None:
                    raise ValueError(
                        f"Model objective ({obj.name}) contains nonlinear terms that "
                        "cannot be compiled to standard (linear) form."
                    )

            obj_nnz += N
            if set_sense is not None and set_sense != obj.sense:
                obj_data[-1] = -self._to_vector(obj_data[-1], N, float)
                obj_offset[-1] *= -1
            obj_index_ptr.append(obj_index_ptr[-1] + N)
            if with_debug_timing:
                timer.toc('Objective %s', obj, level=logging.DEBUG)

        #
        # Tabulate constraints
        #
        slack_form = self.config.slack_form
        mixed_form = self.config.mixed_form
        if slack_form and mixed_form:
            raise ValueError("cannot specify both slack_form and mixed_form")
        rows = []
        rhs = []
        con_nnz = 0
        con_data = []
        con_index = []
        con_index_ptr = [0]
        last_parent = None
        for con in ordered_active_constraints(model, self.config):
            if with_debug_timing and con._component is not last_parent:
                if last_parent is not None:
                    timer.toc('Constraint %s', last_parent(), level=logging.DEBUG)
                last_parent = con._component

            if hasattr(con, 'template_expr'):
                offset, linear_index, linear_data, lb, ub = (
                    template_visitor.expand_expression(con, con.template_expr())
                )
                N = len(linear_data)
                linear_index = map(var_order.__getitem__, linear_index)
            else:
                # Note: Constraint.lb/ub guarantee a return value that is
                # either a (finite) native_numeric_types, or None
                lb, body, ub = con.normalize_constraint()
                if lb.__class__ not in native_types:
                    lb = value(lb)
                if ub.__class__ not in native_types:
                    ub = value(ub)
                repn = visitor.walk_expression(body)
                if repn.nonlinear is not None:
                    raise ValueError(
                        f"Model constraint ({con.name}) contains nonlinear terms that "
                        "cannot be compiled to standard (linear) form."
                    )

                N = len(repn.linear)
                # Pull out the constant: we will move it to the bounds
                offset = repn.constant
                linear_index = map(var_order.__getitem__, repn.linear)
                linear_data = repn.linear.values()

            if lb is None and ub is None:
                # Note: you *cannot* output trivial (unbounded)
                # constraints in matrix format.  I suppose we could add a
                # slack variable, but that seems rather silly.
                continue

            if not N:
                # This is a constant constraint
                # TODO: add a (configurable) feasibility tolerance
                if (lb is None or lb <= offset) and (ub is None or ub >= offset):
                    continue
                raise InfeasibleError(
                    f"model contains a trivially infeasible constraint, '{con.name}'"
                )

            if mixed_form:
                if lb == ub:
                    con_nnz += N
                    rows.append(RowEntry(con, 0))
                    rhs.append(ub - offset)
                    con_data.append(linear_data)
                    con_index.append(linear_index)
                    con_index_ptr.append(con_nnz)
                else:
                    if ub is not None:
                        if lb is not None:
                            linear_index = list(linear_index)
                        con_nnz += N
                        rows.append(RowEntry(con, 1))
                        rhs.append(ub - offset)
                        con_data.append(linear_data)
                        con_index.append(linear_index)
                        con_index_ptr.append(con_nnz)
                    if lb is not None:
                        con_nnz += N
                        rows.append(RowEntry(con, -1))
                        rhs.append(lb - offset)
                        con_data.append(linear_data)
                        con_index.append(linear_index)
                        con_index_ptr.append(con_nnz)
            elif slack_form:
                if lb == ub:  # TODO: add tolerance?
                    rhs.append(ub - offset)
                else:
                    # add slack variable
                    con_nnz += 1
                    v = Var(name=f'_slack_{len(rhs)}', bounds=(None, None))
                    v.construct()
                    if lb is None:
                        rhs.append(ub - offset)
                        v.lb = 0
                    else:
                        rhs.append(lb - offset)
                        v.ub = 0
                        if ub is not None:
                            v.lb = lb - ub
                    var_map[id(v)] = v
                    var_order[id(v)] = slack_col = len(var_order)
                    linear_data = list(linear_data)
                    linear_data.append(1)
                    linear_index = list(linear_index)
                    linear_index.append(slack_col)
                con_nnz += N
                rows.append(RowEntry(con, 1))
                con_data.append(linear_data)
                con_index.append(linear_index)
                con_index_ptr.append(con_nnz)
            else:
                if ub is not None:
                    if lb is not None:
                        linear_index = list(linear_index)
                    con_nnz += N
                    rows.append(RowEntry(con, 1))
                    rhs.append(ub - offset)
                    con_data.append(linear_data)
                    con_index.append(linear_index)
                    con_index_ptr.append(con_nnz)
                if lb is not None:
                    con_nnz += N
                    rows.append(RowEntry(con, -1))
                    rhs.append(offset - lb)
                    con_data.append(-np.array(list(linear_data)))
                    con_index.append(linear_index)
                    con_index_ptr.append(con_nnz)

        if with_debug_timing:
            # report the last constraint
            timer.toc('Constraint %s', last_parent(), level=logging.DEBUG)

        # Get the variable list
        var_order.update({_id: i for i, _id in enumerate(var_map)})
        columns = list(var_map.values())
        nCol = len(columns)

        # Convert the compiled data to scipy sparse matrices
        c = self._create_csc(obj_data, obj_index, obj_index_ptr, obj_nnz, nCol)
        A = self._create_csc(con_data, con_index, con_index_ptr, con_nnz, nCol)

        if with_debug_timing:
            timer.toc('Formed matrices', level=logging.DEBUG)

        # Some variables in the var_map may not actually appear in the
        # objective or constraints (e.g., added from col_order, or
        # multiplied by 0 in the expressions).  The easiest way to check
        # for empty columns is to convert from CSR to CSC and then look
        # at the index pointer list (an O(num_var) operation).
        c_ip = c.indptr
        A_ip = A.indptr
        active_var_mask = (A_ip[1:] > A_ip[:-1]) | (c_ip[1:] > c_ip[:-1])

        # Masks on NumPy arrays are very fast.  Build the reduced A
        # indptr and then check if we actually have to manipulate the
        # columns
        augmented_mask = np.concatenate((active_var_mask, [True]))
        reduced_A_indptr = A.indptr[augmented_mask]
        nCol -= len(reduced_A_indptr) - 1
        if nCol > 0:
            columns = [v for k, v in zip(active_var_mask, columns) if k]
            c = self._csc_matrix(
                c.data, c.indices, c.indptr[augmented_mask], c.shape[0], len(columns)
            )
            # active_var_idx[-1] = len(columns)
            A = self._csc_matrix(
                A.data, A.indices, reduced_A_indptr, A.shape[0], len(columns)
            )

        if with_debug_timing:
            timer.toc('Eliminated %s unused columns', nCol, level=logging.DEBUG)

        if self.config.nonnegative_vars:
            c, A, columns, eliminated_vars = self._csc_to_nonnegative_vars(
                c, A, columns
            )
        else:
            eliminated_vars = []

        info = LinearStandardFormInfo(
            c, np.array(obj_offset), A, rhs, rows, columns, objectives, eliminated_vars
        )
        timer.toc("Generated linear standard form representation", delta=False)
        return info

    def _create_csc(self, data, index, index_ptr, nnz, nCol):
<<<<<<< HEAD
        # ESJ TODO: I don't understand why, but even the standard form tests
        # don't pass with these two lines uncommented... I'm not sure what
        # changed here compared to the templatized-writer branch...
        # if not nnz:
        #     return self._csc_matrix(data, index, index_ptr, nnz, nCol)

        data = self._to_vector(
            itertools.chain.from_iterable(data), nnz, np.float64
        )
        index = self._to_vector(
            itertools.chain.from_iterable(index), nnz, np.int32
        )
=======
        if not nnz:
            # The empty CSC has no (or few) rows and a large number of
            # columns and no nonzeros: it is faster / easier to create
            # the empty CSR on the python side and convert it to CSC on
            # the C (numpy) side, as opposed to ceating the large [0] *
            # (nCol + 1) array on the Python side and transfer it to C
            # (numpy)
            return scipy.sparse.csr_array(
                (data, index, index_ptr), [len(index_ptr) - 1, nCol]
            ).tocsc()

        data = np.fromiter(itertools.chain.from_iterable(data), np.float64, nnz)
        # data = list(itertools.chain(*data))
        index = np.fromiter(itertools.chain.from_iterable(index), np.int32, nnz)
        # index = list(itertools.chain(*index))
>>>>>>> 7605eb24
        index_ptr = np.array(index_ptr, dtype=np.int32)
        A = self._csr_matrix(data, index, index_ptr, len(index_ptr) - 1, nCol)
        A = A.tocsc()
        A.sum_duplicates()
        A.eliminate_zeros()
        return A

    def _csc_to_nonnegative_vars(self, c, A, columns):
        eliminated_vars = []
        new_columns = []
        new_c_data = []
        new_c_indices = []
        new_c_indptr = [0]
        new_A_data = []
        new_A_indices = []
        new_A_indptr = [0]
        for i, v in enumerate(columns):
            lb, ub = v.bounds
            if lb is None or lb < 0:
                name = v.name
                new_columns.append(
                    Var(
                        name=f'_neg_{i}',
                        domain=v.domain,
                        bounds=(0, None if lb is None else -lb),
                    )
                )
                new_columns[-1].construct()
                s, e = A.indptr[i : i + 2]
                new_A_data.append(-A.data[s:e])
                new_A_indices.append(A.indices[s:e])
                new_A_indptr.append(new_A_indptr[-1] + e - s)
                s, e = c.indptr[i : i + 2]
                new_c_data.append(-c.data[s:e])
                new_c_indices.append(c.indices[s:e])
                new_c_indptr.append(new_c_indptr[-1] + e - s)
                if ub is None or ub > 0:
                    # Crosses 0; split into 2 vars
                    new_columns.append(
                        Var(name=f'_pos_{i}', domain=v.domain, bounds=(0, ub))
                    )
                    new_columns[-1].construct()
                    s, e = A.indptr[i : i + 2]
                    new_A_data.append(A.data[s:e])
                    new_A_indices.append(A.indices[s:e])
                    new_A_indptr.append(new_A_indptr[-1] + e - s)
                    s, e = c.indptr[i : i + 2]
                    new_c_data.append(c.data[s:e])
                    new_c_indices.append(c.indices[s:e])
                    new_c_indptr.append(new_c_indptr[-1] + e - s)
                    eliminated_vars.append((v, new_columns[-1] - new_columns[-2]))
                else:
                    new_columns[-1].lb = -ub
                    eliminated_vars.append((v, -new_columns[-1]))
            else:  # lb >= 0
                new_columns.append(v)
                s, e = A.indptr[i : i + 2]
                new_A_data.append(A.data[s:e])
                new_A_indices.append(A.indices[s:e])
                new_A_indptr.append(new_A_indptr[-1] + e - s)
                s, e = c.indptr[i : i + 2]
                new_c_data.append(c.data[s:e])
                new_c_indices.append(c.indices[s:e])
                new_c_indptr.append(new_c_indptr[-1] + e - s)

        nCol = len(new_columns)
        c = self._csc_matrix(
            np.concatenate(new_c_data),
            np.concatenate(new_c_indices),
            new_c_indptr,
            c.shape[0],
            nCol,
        )
        A = self._csc_matrix(
            np.concatenate(new_A_data),
            np.concatenate(new_A_indices),
            new_A_indptr,
            A.shape[0],
            nCol,
        )
        return c, A, new_columns, eliminated_vars<|MERGE_RESOLUTION|>--- conflicted
+++ resolved
@@ -573,20 +573,6 @@
         return info
 
     def _create_csc(self, data, index, index_ptr, nnz, nCol):
-<<<<<<< HEAD
-        # ESJ TODO: I don't understand why, but even the standard form tests
-        # don't pass with these two lines uncommented... I'm not sure what
-        # changed here compared to the templatized-writer branch...
-        # if not nnz:
-        #     return self._csc_matrix(data, index, index_ptr, nnz, nCol)
-
-        data = self._to_vector(
-            itertools.chain.from_iterable(data), nnz, np.float64
-        )
-        index = self._to_vector(
-            itertools.chain.from_iterable(index), nnz, np.int32
-        )
-=======
         if not nnz:
             # The empty CSC has no (or few) rows and a large number of
             # columns and no nonzeros: it is faster / easier to create
@@ -594,15 +580,15 @@
             # the C (numpy) side, as opposed to ceating the large [0] *
             # (nCol + 1) array on the Python side and transfer it to C
             # (numpy)
-            return scipy.sparse.csr_array(
-                (data, index, index_ptr), [len(index_ptr) - 1, nCol]
-            ).tocsc()
-
-        data = np.fromiter(itertools.chain.from_iterable(data), np.float64, nnz)
+            return self._csr_matrix(data, index, index_ptr, len(index_ptr) - 1, nCol).tocsc()
+            # return scipy.sparse.csr_array(
+            #     (data, index, index_ptr), [len(index_ptr) - 1, nCol]
+            # ).tocsc()
+
+        data = self._to_vector(itertools.chain.from_iterable(data), nnz, np.float64)
         # data = list(itertools.chain(*data))
-        index = np.fromiter(itertools.chain.from_iterable(index), np.int32, nnz)
+        index = self._to_vector(itertools.chain.from_iterable(index), nnz, np.int32)
         # index = list(itertools.chain(*index))
->>>>>>> 7605eb24
         index_ptr = np.array(index_ptr, dtype=np.int32)
         A = self._csr_matrix(data, index, index_ptr, len(index_ptr) - 1, nCol)
         A = A.tocsc()
