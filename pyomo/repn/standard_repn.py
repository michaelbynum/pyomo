#  ___________________________________________________________________________
#
#  Pyomo: Python Optimization Modeling Objects
#  Copyright 2017 National Technology and Engineering Solutions of Sandia, LLC
#  Under the terms of Contract DE-NA0003525 with National Technology and
#  Engineering Solutions of Sandia, LLC, the U.S. Government retains certain
#  rights in this software.
#  This software is distributed under the 3-clause BSD License.
#  ___________________________________________________________________________

from __future__ import division

__all__ = ['StandardRepn', 'generate_standard_repn']

OLD = True

import sys
import logging
import math
import itertools

from pyomo.core.base import (Constraint,
                             Objective,
                             ComponentMap)

from pyutilib.misc import Bunch
from pyutilib.misc.timing import TicTocTimer
from pyutilib.math.util import isclose as isclose_default

from pyomo.core.expr import current as EXPR
from pyomo.core.base.objective import (_GeneralObjectiveData,
                                       SimpleObjective)
from pyomo.core.base import _ExpressionData, Expression
from pyomo.core.base.expression import SimpleExpression, _GeneralExpressionData
from pyomo.core.base.var import (SimpleVar,
                                 Var,
                                 _GeneralVarData,
                                 _VarData,
                                 value)
from pyomo.core.base.param import _ParamData
from pyomo.core.base.numvalue import (NumericConstant,
                                      native_numeric_types,
                                      is_fixed)
from pyomo.core.kernel.expression import IIdentityExpression, expression, noclone
from pyomo.core.kernel.variable import IVariable
from pyomo.core.kernel.objective import objective

import six
from six import iteritems
from six import itervalues, iteritems, StringIO
from six.moves import xrange, zip
try:
    basestring
except:
    basestring = str

logger = logging.getLogger('pyomo.core')

using_py3 = six.PY3

from pyomo.core.base import _VarData, _GeneralVarData, SimpleVar
from pyomo.core.kernel.variable import IVariable, variable


#
# This checks if the first argument is a numeric value.  If not
# then this is a Pyomo constant expression, and we can only check if its
# close to 'b' when it is constant.
#
def isclose_const(a, b, rel_tol=1e-9, abs_tol=0.0):
    if not a.__class__ in native_numeric_types:
        if a.is_constant():
            a = value(a)
        else:
            return False
    # Copied from pyutilib.math.isclose
    return abs(a-b) <= max( rel_tol * max(abs(a), abs(b)), abs_tol )

#
# The global isclose() function used below.  This is either isclose_default
# (defined in pyutilib) or isclose_const
#
isclose = isclose_default


class StandardRepn(object):
    """
    This class defines a standard/common representation for Pyomo expressions
    that provides an efficient interface for writing all models.

    TODO: define what "efficient" means to us.
    """

    __slots__ = ('constant',          # The constant term
                 'linear_coefs',      # Linear coefficients
                 'linear_vars',       # Linear variables
                 'quadratic_coefs',   # Quadratic coefficients
                 'quadratic_vars',    # Quadratic variables
                 'nonlinear_expr',    # Nonlinear expression
                 'nonlinear_vars')    # Variables that appear in the nonlinear expression

    def __init__(self):
        self.constant = 0
        self.linear_vars = \
            self.linear_coefs = \
            self.quadratic_vars = \
            self.quadratic_coefs = \
            self.nonlinear_vars = ()
        self.nonlinear_expr = None


    def __getstate__(self):
        """
        This method is required because this class uses slots.
        """
        return  (self.constant,
                 self.linear_coefs,
                 self.linear_vars,
                 self.quadratic_coefs,
                 self.quadratic_vars,
                 self.nonlinear_expr,
                 self.nonlinear_vars)

    def __setstate__(self, state):
        """
        This method is required because this class uses slots.
        """
        self.constant, \
        self.linear_coefs, \
        self.linear_vars, \
        self.quadratic_coefs, \
        self.quadratic_vars, \
        self.nonlinear_expr, \
        self.nonlinear_vars = state

    #
    # Generate a string representation of the expression
    #
    def __str__(self):          #pragma: nocover
        output = StringIO()
        output.write("\n")
        output.write("constant:       "+str(self.constant)+"\n")
        output.write("linear vars:    "+str([v_.name for v_ in self.linear_vars])+"\n")
        output.write("linear var ids: "+str([id(v_) for v_ in self.linear_vars])+"\n")
        output.write("linear coef:    "+str(list(self.linear_coefs))+"\n")
        output.write("quadratic vars:    "+str([(v_[0].name,v_[1].name) for v_ in self.quadratic_vars])+"\n")
        output.write("quadratic var ids: "+str([(id(v_[0]), id(v_[1])) for v_ in self.quadratic_vars])+"\n")
        output.write("quadratic coef:    "+str(list(self.quadratic_coefs))+"\n")
        if self.nonlinear_expr is None:
            output.write("nonlinear expr: None\n")
        else:
            output.write("nonlinear expr:\n")
            try:
                output.write(self.nonlinear_expr.to_string())
                output.write("\n")
            except AttributeError:
                output.write(str(self.nonlinear_expr))
                output.write("\n")
        output.write("nonlinear vars: "+str([v_.name for v_ in self.nonlinear_vars])+"\n")
        output.write("\n")

        ret_str = output.getvalue()
        output.close()
        return ret_str

    def is_fixed(self):
        if len(self.linear_vars) == 0 and len(self.nonlinear_vars) == 0 and len(self.quadratic_vars) == 0:
            return True
        return False

    def polynomial_degree(self):
        if not self.nonlinear_expr is None:
            return None
        if len(self.quadratic_coefs) > 0:
            return 2
        if len(self.linear_coefs) > 0:
            return 1
        return 0

    def is_constant(self):
        return self.nonlinear_expr is None and len(self.quadratic_coefs) == 0 and len(self.linear_coefs) == 0

    def is_linear(self):
        return self.nonlinear_expr is None and len(self.quadratic_coefs) == 0

    def is_quadratic(self):
        return len(self.quadratic_coefs) > 0 and self.nonlinear_expr is None

    def is_nonlinear(self):
        return not (self.nonlinear_expr is None and len(self.quadratic_coefs) == 0)

    def to_expression(self, sort=True):
        #
        # When an standard representation is created, the ordering of the
        # linear and quadratic terms may not be preserved.  Hence, the
        # sorting option ensures that an expression generated from a
        # standard representation has a consistent order.
        #
        # TODO: Should this replace non-mutable parameters with constants?
        #
        expr = self.constant

        lvars = [(i,v) for i,v in enumerate(self.linear_vars)]
        if sort:
            lvars = sorted(lvars, key=lambda x: str(x[1]))
        for i,v in lvars:
            c = self.linear_coefs[i]
            if c.__class__ in native_numeric_types:
                if isclose_const(c, 1.0):
                    expr += v
                elif isclose_const(c, -1.0):
                    expr -= v
                elif c < 0.0:
                    expr -= - c*v
                else:
                    expr += c*v
            else:
                expr += c*v

        qvars = [(i,v) for i,v in enumerate(self.quadratic_vars)]
        if sort:
            qvars = sorted(qvars, key=lambda x: (str(x[1][0]), str(x[1][1])))
        for i,v in qvars:
            if id(v[0]) == id(v[1]):
                term = v[0]**2
            else:
                term = v[0]*v[1]
            c = self.quadratic_coefs[i]
            if c.__class__ in native_numeric_types:
                if isclose_const(c, 1.0):
                    expr += term
                elif isclose_const(c, -1.0):
                    expr -= term
                else:
                    expr += c*term
            else:
                expr += c*term

        if not self.nonlinear_expr is None:
            expr += self.nonlinear_expr
        return expr


"""

Note:  This function separates linear terms from nonlinear terms.
Along the way, fixed variable and mutable parameter values *may* be
replaced with constants.  However, that is not guaranteed.  Thus,
the nonlinear expression may contain subexpressions whose value is
constant.  This was done to avoid additional work when a subexpression
is clearly nonlinear.  However, this requires that standard
representations be temporary.  They should be used to interface
to a solver and then be deleted.

"""
#@profile
def OLD_generate_standard_repn(expr, idMap=None, compute_values=True, verbose=False, quadratic=True, repn=None):
    #
    # Use a custom Results object
    #
    global Results
    if quadratic:
        Results = ResultsWithQuadratics
    else:
        Results = ResultsWithoutQuadratics
    #
    # Use a custom isclose function
    #
    global isclose
    if compute_values:
        isclose = isclose_default
    else:
        isclose = isclose_const

    if True:
        #
        # Setup
        #
        if idMap is None:
            idMap = {}
        idMap.setdefault(None, {})
        if repn is None:
            repn = StandardRepn()
        #
        # The expression is a number or a non-variable constant
        # expression.
        #
        if expr.__class__ in native_numeric_types or not expr.is_potentially_variable():
            if compute_values:
                repn.constant = EXPR.evaluate_expression(expr)
            else:
                repn.constant = expr
            return repn
        #
        # The expression is a variable
        #
        elif expr.is_variable_type():
            if expr.fixed:
                if compute_values:
                    repn.constant = value(expr)
                else:
                    repn.constant = expr
                return repn
            repn.linear_coefs = (1,)
            repn.linear_vars = (expr,)
            return repn
        #
        # The expression is linear
        #
        elif expr.__class__ is EXPR.LinearExpression:
            if compute_values:
                C_ = EXPR.evaluate_expression(expr.constant)
            else:
                C_ = expr.constant
            if compute_values:
                linear_coefs = {}
                for c,v in zip(expr.linear_coefs, expr.linear_vars):
                    if c.__class__ in native_numeric_types:
                        cval = c
                    elif c.is_expression_type():
                        cval = EXPR.evaluate_expression(c)
                    else:
                        cval = value(c)
                    if v.fixed:
                        C_ += cval * v.value
                    else:
                        id_ = id(v)
                        if not id_ in idMap[None]:
                            key = len(idMap) - 1
                            idMap[None][id_] = key
                            idMap[key] = v
                        else:
                            key = idMap[None][id_]
                        if key in linear_coefs:
                            linear_coefs[key] += cval
                        else:
                            linear_coefs[key] = cval
                keys = list(linear_coefs.keys())
                repn.linear_vars = tuple(idMap[key] for key in keys)
                repn.linear_coefs = tuple(linear_coefs[key] for key in keys)
            else:
                linear_coefs = {}
                for c,v in zip(expr.linear_coefs, expr.linear_vars):
                    if v.fixed:
                        C_ += c*v
                    else:
                        id_ = id(v)
                        if not id_ in idMap[None]:
                            key = len(idMap) - 1
                            idMap[None][id_] = key
                            idMap[key] = v
                        else:
                            key = idMap[None][id_]
                        if key in linear_coefs:
                            linear_coefs[key] += c
                        else:
                            linear_coefs[key] = c
                keys = list(linear_coefs.keys())
                repn.linear_vars = tuple(idMap[key] for key in keys)
                repn.linear_coefs = tuple(linear_coefs[key] for key in keys)
            repn.constant = C_
            return repn

        #
        # Unknown expression object
        #
        elif not expr.is_expression_type():         #pragma: nocover
            raise ValueError("Unexpected expression type: "+str(expr))

        #
        # WEH - Checking the polynomial degree didn't
        #       turn out to be a win.  But I'm leaving this
        #       in as a comment for now, since we're not
        #       done tuning this code.
        #
        #degree = expr.polynomial_degree()
        #if degree == 1:
        #    return _generate_linear_standard_repn(expr,
        #                        idMap=idMap,
        #                        compute_values=compute_values,
        #                        verbose=verbose,
        #                        repn=repn)
        #else:
        return _generate_standard_repn(expr,
                                idMap=idMap,
                                compute_values=compute_values,
                                verbose=verbose,
                                quadratic=quadratic,
                                repn=repn)

from pyomo.repn.new_standard_repn import (
    QuadraticStandardExpressionVisitor, GeneralStandardExpressionVisitor
)
_quadVisitor = QuadraticStandardExpressionVisitor()
def NEW_generate_standard_repn(
        expr, idMap=None, compute_values=True, verbose=False, quadratic=True,
        repn=None):
    assert not verbose
    assert repn is None
    if not compute_values or idMap is not None:
        print("OLD STANDARD REPN")
        ans = OLD_generate_standard_repn(expr, idMap, compute_values,
                                          verbose, quadratic, repn)
    elif quadratic:
        #print("NEW (quadratic) STANDARD REPN")
        ans = _quadVisitor.walk_expression(expr)
    else:
        #print("NEW (general) STANDARD REPN")
        ans = GeneralStandardExpressionVisitor().walk_expression(expr)
    return ans

timer = TicTocTimer()
timer.stop()
def generate_standard_repn(
    expr, idMap=None, compute_values=True, verbose=False, quadratic=True,
    repn=None):
<<<<<<< HEAD
    timer.start()
    if OLD:
        ans = OLD_generate_standard_repn(
            expr, idMap, compute_values, verbose, quadratic, repn)
    else:
        ans = NEW_generate_standard_repn(
            expr, idMap, compute_values, verbose, quadratic, repn)
    dt = timer.stop()
=======
    try:
        timer.start()
        if OLD:
            ans = OLD_generate_standard_repn(
                expr, idMap, compute_values, verbose, quadratic, repn)
        else:
            ans = NEW_generate_standard_repn(
                expr, idMap, compute_values, verbose, quadratic, repn)
    finally:
        dt = timer.stop()
>>>>>>> 33bc1c18
    #if dt > 0.01:
    #    sys.stdout.write(str(dt)+" ")
    return ans

##-----------------------------------------------------------------------
##
## Logic for _generate_standard_repn
##
##-----------------------------------------------------------------------

class ResultsWithQuadratics(object):
    __slot__ = ('const', 'nonl', 'linear', 'quadratic')

    def __init__(self, constant=0, nonl=0, linear=None, quadratic=None):
        self.constant = constant
        self.nonl = nonl
        self.linear = {}
        #if linear is None:
        #    self.linear = {}
        #else:
        #    self.linear = linear
        self.quadratic = {}
        #if quadratic is None:
        #    self.quadratic = {}
        #else:
        #    self.quadratic = quadratic

    def __str__(self):          #pragma: nocover
        return "Const:\t%s\nLinear:\t%s\nQuadratic:\t%s\nNonlinear:\t%s" % (str(self.constant), str(self.linear), str(self.quadratic), str(self.nonl))

class ResultsWithoutQuadratics(object):
    __slot__ = ('const', 'nonl', 'linear')

    def __init__(self, constant=0, nonl=0, linear=None):
        self.constant = constant
        self.nonl = nonl
        self.linear = {}
        #if linear is None:
        #    self.linear = {}
        #else:
        #    self.linear = linear

    def __str__(self):          #pragma: nocover
        return "Const:\t%s\nLinear:\t%s\nNonlinear:\t%s" % (str(self.constant), str(self.linear), str(self.nonl))

Results = ResultsWithQuadratics


#@profile
def _collect_sum(exp, multiplier, idMap, compute_values, verbose, quadratic):
    ans = Results()
    nonl = []
    varkeys = idMap[None]

    for e_ in itertools.islice(exp._args_, exp.nargs()):
        if e_.__class__ is EXPR.MonomialTermExpression:
            lhs, v = e_._args_
            if compute_values and not lhs.__class__ in native_numeric_types:
                lhs = value(lhs)
            if v.fixed:
                if compute_values:
                    ans.constant += multiplier*lhs*value(v)
                else:
                    ans.constant += multiplier*lhs*v
            else:
                id_ = id(v)
                if id_ in varkeys:
                    key = varkeys[id_]
                else:
                    key = len(idMap) - 1
                    varkeys[id_] = key
                    idMap[key] = v
                if key in ans.linear:
                    ans.linear[key] += multiplier*lhs
                else:
                    ans.linear[key] = multiplier*lhs
        elif e_.__class__ in native_numeric_types:
            ans.constant += multiplier*e_
        elif e_.is_variable_type():
            if e_.fixed:
                if compute_values:
                    ans.constant += multiplier*e_.value
                else:
                    ans.constant += multiplier*e_
            else:
                id_ = id(e_)
                if id_ in varkeys:
                    key = varkeys[id_]
                else:
                    key = len(idMap) - 1
                    varkeys[id_] = key
                    idMap[key] = e_
                if key in ans.linear:
                    ans.linear[key] += multiplier
                else:
                    ans.linear[key] = multiplier
        elif not e_.is_potentially_variable():
            if compute_values:
                ans.constant += multiplier * value(e_)
            else:
                ans.constant += multiplier * e_
        else:
            res_ = _collect_standard_repn(e_, multiplier, idMap,
                                      compute_values, verbose, quadratic)
            #
            # Add returned from recursion
            #
            ans.constant += res_.constant
            if not (res_.nonl.__class__ in native_numeric_types and res_.nonl == 0):
                nonl.append(res_.nonl)
            for i in res_.linear:
                ans.linear[i] = ans.linear.get(i,0) + res_.linear[i]
            if quadratic:
                for i in res_.quadratic:
                    ans.quadratic[i] = ans.quadratic.get(i, 0) + res_.quadratic[i]

    if len(nonl) > 0:
        if len(nonl) == 1:
            ans.nonl = nonl[0]
        else:
            ans.nonl = EXPR.SumExpression(nonl)
    return ans

#@profile
def _collect_term(exp, multiplier, idMap, compute_values, verbose, quadratic):
    #
    # LHS is a numeric value
    #
    if exp._args_[0].__class__ in native_numeric_types:
        if exp._args_[0] == 0:                          # TODO: coverage?
            return Results()
        return _collect_standard_repn(exp._args_[1], multiplier * exp._args_[0], idMap,
                                  compute_values, verbose, quadratic)
    #
    # LHS is a non-variable expression
    #
    else:
        if compute_values:
            val = value(exp._args_[0])
            if val == 0:
                return Results()
            return _collect_standard_repn(exp._args_[1], multiplier * val, idMap,
                                  compute_values, verbose, quadratic)
        else:
            return _collect_standard_repn(exp._args_[1], multiplier*exp._args_[0], idMap,
                                  compute_values, verbose, quadratic)

def _collect_prod(exp, multiplier, idMap, compute_values, verbose, quadratic):
    #
    # LHS is a numeric value
    #
    if exp._args_[0].__class__ in native_numeric_types:
        if exp._args_[0] == 0:                          # TODO: coverage?
            return Results()
        return _collect_standard_repn(exp._args_[1], multiplier * exp._args_[0], idMap,
                                  compute_values, verbose, quadratic)
    #
    # RHS is a numeric value
    #
    if exp._args_[1].__class__ in native_numeric_types:
        if exp._args_[1] == 0:                          # TODO: coverage?
            return Results()
        return _collect_standard_repn(exp._args_[0], multiplier * exp._args_[1], idMap,
                                  compute_values, verbose, quadratic)
    #
    # LHS is a non-variable expression
    #
    elif not exp._args_[0].is_potentially_variable():
        if compute_values:
            val = value(exp._args_[0])
            if val == 0:
                return Results()
            return _collect_standard_repn(exp._args_[1], multiplier * val, idMap,
                                  compute_values, verbose, quadratic)
        else:
            return _collect_standard_repn(exp._args_[1], multiplier*exp._args_[0], idMap,
                                  compute_values, verbose, quadratic)
    #
    # RHS is a non-variable expression
    #
    elif not exp._args_[1].is_potentially_variable():
        if compute_values:
            val = value(exp._args_[1])
            if val == 0:
                return Results()
            return _collect_standard_repn(exp._args_[0], multiplier * val, idMap,
                                  compute_values, verbose, quadratic)
        else:
            return _collect_standard_repn(exp._args_[0], multiplier*exp._args_[1], idMap,
                                  compute_values, verbose, quadratic)
    #
    # Both the LHS and RHS are potentially variable ...
    #
    # Collect LHS
    #
    lhs = _collect_standard_repn(exp._args_[0], 1, idMap,
                                  compute_values, verbose, quadratic)
    lhs_nonl_None = lhs.nonl.__class__ in native_numeric_types and lhs.nonl == 0
    #
    # LHS is potentially variable, but it turns out to be a constant
    # because the variables were fixed.
    #
    if lhs_nonl_None and len(lhs.linear) == 0 and (not quadratic or len(lhs.quadratic) == 0):
        if lhs.constant.__class__ in native_numeric_types and lhs.constant == 0:
            return Results()
        if compute_values:
            val = value(lhs.constant)
            if val == 0:                            # TODO: coverage?
                return Results()
            return _collect_standard_repn(exp._args_[1], multiplier*val, idMap,
                                  compute_values, verbose, quadratic)
        else:
            return _collect_standard_repn(exp._args_[1], multiplier*lhs.constant, idMap,
                                  compute_values, verbose, quadratic)
    #
    # Collect RHS
    #
    rhs = _collect_standard_repn(exp._args_[1], 1, idMap,
                                  compute_values, verbose, quadratic)
    rhs_nonl_None = rhs.nonl.__class__ in native_numeric_types and rhs.nonl == 0
    #
    # If RHS is zero, then return an empty results
    #
    if rhs_nonl_None and len(rhs.linear) == 0 and (not quadratic or len(rhs.quadratic) == 0) and rhs.constant.__class__ in native_numeric_types and rhs.constant == 0:
        return Results()
    #
    # If either the LHS or RHS are nonlinear, then simply return the nonlinear expression
    #
    if not lhs_nonl_None or not rhs_nonl_None:
        return Results(nonl=multiplier*exp)
    #
    # If not collecting quadratic terms and both terms are linear, then simply return the nonlinear expression
    #
    if not quadratic and len(lhs.linear) > 0 and len(rhs.linear) > 0:
        # NOTE: We treat a product of linear terms as nonlinear unless quadratic is True
        return Results(nonl=multiplier*exp)

    ans = Results()
    ans.constant = multiplier*lhs.constant * rhs.constant
    if not (lhs.constant.__class__ in native_numeric_types and lhs.constant == 0):
        for key, coef in six.iteritems(rhs.linear):
            ans.linear[key] = multiplier*coef*lhs.constant
    if not (rhs.constant.__class__ in native_numeric_types and rhs.constant == 0):
        for key, coef in six.iteritems(lhs.linear):
            if key in ans.linear:
                ans.linear[key] += multiplier*coef*rhs.constant
            else:
                ans.linear[key] = multiplier*coef*rhs.constant

    if quadratic:
        if not (lhs.constant.__class__ in native_numeric_types and lhs.constant == 0):
            for key, coef in six.iteritems(rhs.quadratic):
                ans.quadratic[key] = multiplier*coef*lhs.constant
        if not (rhs.constant.__class__ in native_numeric_types and rhs.constant == 0):
            for key, coef in six.iteritems(lhs.quadratic):
                if key in ans.quadratic:
                    ans.quadratic[key] += multiplier*coef*rhs.constant
                else:
                    ans.quadratic[key] = multiplier*coef*rhs.constant
        for lkey, lcoef in six.iteritems(lhs.linear):
            for rkey, rcoef in six.iteritems(rhs.linear):
                ndx = (lkey, rkey) if lkey <= rkey else (rkey, lkey)
                if ndx in ans.quadratic:
                    ans.quadratic[ndx] += multiplier*lcoef*rcoef
                else:
                    ans.quadratic[ndx] = multiplier*lcoef*rcoef
        # TODO - Use quicksum here?
        el_linear = multiplier*sum(coef*idMap[key] for key, coef in six.iteritems(lhs.linear))
        er_linear = multiplier*sum(coef*idMap[key] for key, coef in six.iteritems(rhs.linear))
        el_quadratic = multiplier*sum(coef*idMap[key[0]]*idMap[key[1]] for key, coef in six.iteritems(lhs.quadratic))
        er_quadratic = multiplier*sum(coef*idMap[key[0]]*idMap[key[1]] for key, coef in six.iteritems(rhs.quadratic))
        ans.nonl += el_linear*er_quadratic + el_quadratic*er_linear

    return ans

#@profile
def _collect_var(exp, multiplier, idMap, compute_values, verbose, quadratic):
    ans = Results()

    if exp.fixed:
        if compute_values:
            ans.constant += multiplier*value(exp)
        else:
            ans.constant += multiplier*exp
    else:
        id_ = id(exp)
        if id_ in idMap[None]:
            key = idMap[None][id_]
        else:
            key = len(idMap) - 1
            idMap[None][id_] = key
            idMap[key] = exp
        ans.linear[key] = multiplier

    return ans

def _collect_pow(exp, multiplier, idMap, compute_values, verbose, quadratic):
    #
    # Exponent is a numeric value
    #
    if exp._args_[1].__class__ in native_numeric_types:
        exponent = exp._args_[1]
    #
    # Exponent is not potentially variable
    #
    # Compute its value if compute_values==True
    #
    elif not exp._args_[1].is_potentially_variable():
        if compute_values:
            exponent = value(exp._args_[1])
        else:
            exponent = exp._args_[1]
    #
    # Otherwise collect a standard repn
    #
    else:
        res = _collect_standard_repn(exp._args_[1], 1, idMap, compute_values, verbose, quadratic)
        #
        # If the expression is variable, then return a nonlinear expression
        #
        if not (res.nonl.__class__ in native_numeric_types and res.nonl == 0) or len(res.linear) > 0 or (quadratic and len(res.quadratic) > 0):
            return Results(nonl=multiplier*exp)
        exponent = res.constant

    if exponent.__class__ in native_numeric_types:
        #
        # #**0 = 1
        #
        if exponent == 0:
            return Results(constant=multiplier)
        #
        # #**1 = #
        #
        # Return the standard repn for arg(0)
        #
        elif exponent == 1:
            return _collect_standard_repn(exp._args_[0], multiplier, idMap, compute_values, verbose, quadratic)
        #
        # Ignore #**2 unless quadratic==True
        #
        elif exponent == 2 and quadratic:
            res =_collect_standard_repn(exp._args_[0], 1, idMap, compute_values, verbose, quadratic)
            #
            # If arg(0) is nonlinear, then this is a nonlinear repn
            #
            if not (res.nonl.__class__ in native_numeric_types and res.nonl == 0) or len(res.quadratic) > 0:
                return Results(nonl=multiplier*exp)
            #
            # If computing values and no linear terms, then the return a constant repn
            #
            elif compute_values and len(res.linear) == 0:
                return Results(constant=multiplier*res.constant**exponent)
            #
            # If there is one linear term, then we compute the quadratic expression for it.
            #
            elif len(res.linear) == 1:
                key, coef = res.linear.popitem()
                var = idMap[key]
                ans = Results()
                if not (res.constant.__class__ in native_numeric_types and res.constant == 0):
                    ans.constant = multiplier*res.constant*res.constant
                    ans.linear[key] = 2*multiplier*coef*res.constant
                ans.quadratic[key,key] = multiplier*coef*coef
                return ans

    #
    # If args(0) is a numeric value or it is fixed, then we have a constant value
    #
    if exp._args_[0].__class__ in native_numeric_types or exp._args_[0].is_fixed():
        if compute_values:
            return Results(constant=multiplier*value(exp._args_[0])**exponent)
        else:
            return Results(constant=multiplier*exp)
    #
    # Return a nonlinear expression here
    #
    return Results(nonl=multiplier*exp)

def _collect_division(exp, multiplier, idMap, compute_values, verbose, quadratic):
    if exp._args_[1].__class__ in native_numeric_types or not exp._args_[1].is_potentially_variable():  # TODO: coverage?
        # Denominator is trivially constant
        if compute_values:
            denom = 1.0 * value(exp._args_[1])
        else:
            denom = 1.0 * exp._args_[1]
    else:
        res =_collect_standard_repn(exp._args_[1], 1, idMap, compute_values, verbose, quadratic)
        if not (res.nonl.__class__ in native_numeric_types and res.nonl == 0) or len(res.linear) > 0 or (quadratic and len(res.quadratic) > 0):
            # Denominator is variable, give up: this is nonlinear
            return Results(nonl=multiplier*exp)
        else:
            # Denominaor ended up evaluating to a constant
            denom = 1.0*res.constant
    if denom.__class__ in native_numeric_types and denom == 0:
        raise ZeroDivisionError

    if exp._args_[0].__class__ in native_numeric_types or not exp._args_[0].is_potentially_variable():
        num = exp._args_[0]
        if compute_values:
            num = value(num)
        return Results(constant=multiplier*num/denom)

    return _collect_standard_repn(exp._args_[0], multiplier/denom, idMap, compute_values, verbose, quadratic)

def _collect_reciprocal(exp, multiplier, idMap, compute_values, verbose, quadratic):
    if exp._args_[0].__class__ in native_numeric_types or not exp._args_[0].is_potentially_variable():  # TODO: coverage?
        if compute_values:
            denom = 1.0 * value(exp._args_[0])
        else:
            denom = 1.0 * exp._args_[0]
    else:
        res =_collect_standard_repn(exp._args_[0], 1, idMap, compute_values, verbose, quadratic)
        if not (res.nonl.__class__ in native_numeric_types and res.nonl == 0) or len(res.linear) > 0 or (quadratic and len(res.quadratic) > 0):
            return Results(nonl=multiplier*exp)
        else:
            denom = 1.0*res.constant
    if denom.__class__ in native_numeric_types and denom == 0:
        raise ZeroDivisionError
    return Results(constant=multiplier/denom)

def _collect_branching_expr(exp, multiplier, idMap, compute_values, verbose, quadratic):
    if exp._if.__class__ in native_numeric_types:           # TODO: coverage?
        if_val = exp._if
    elif not exp._if.is_potentially_variable():
        if compute_values:
            if_val = value(exp._if)
        else:
            return Results(nonl=multiplier*exp)
    else:
        res = _collect_standard_repn(exp._if, 1, idMap, compute_values, verbose, quadratic)
        if not (res.nonl.__class__ in native_numeric_types and res.nonl == 0) or len(res.linear) > 0 or (quadratic and len(res.quadratic) > 0):
            return Results(nonl=multiplier*exp)
        elif res.constant.__class__ in native_numeric_types:
            if_val = res.constant
        else:
            return Results(constant=multiplier*exp)
    if if_val:
        if exp._then.__class__ in native_numeric_types:
            return Results(constant=multiplier*exp._then)
        return _collect_standard_repn(exp._then, multiplier, idMap, compute_values, verbose, quadratic)
    else:
        if exp._else.__class__ in native_numeric_types:
            return Results(constant=multiplier*exp._else)
        return _collect_standard_repn(exp._else, multiplier, idMap, compute_values, verbose, quadratic)

def _collect_nonl(exp, multiplier, idMap, compute_values, verbose, quadratic):
    res = _collect_standard_repn(exp._args_[0], 1, idMap, compute_values, verbose, quadratic)
    if not (res.nonl.__class__ in native_numeric_types and res.nonl == 0) or len(res.linear) > 0 or (quadratic and len(res.quadratic) > 0):
        return Results(nonl=multiplier*exp)
    if compute_values:
        return Results(constant=multiplier*exp._apply_operation([res.constant]))
    else:
        return Results(constant=multiplier*exp)

def _collect_negation(exp, multiplier, idMap, compute_values, verbose, quadratic):
    return _collect_standard_repn(exp._args_[0], -1*multiplier, idMap, compute_values, verbose, quadratic)

#
# TODO - Verify if code is used
#
def _collect_const(exp, multiplier, idMap, compute_values, verbose, quadratic):
    if compute_values:
        return Results(constant=multiplier*value(exp))
    else:
        return Results(constant=multiplier*exp)

def _collect_identity(exp, multiplier, idMap, compute_values, verbose, quadratic):
    if exp._args_[0].__class__ in native_numeric_types:
        return Results(constant=multiplier*exp._args_[0])
    if not exp._args_[0].is_potentially_variable():
        if compute_values:
            return Results(constant=multiplier*value(exp._args_[0]))
        else:
            return Results(constant=multiplier*exp._args_[0])
    return _collect_standard_repn(exp.expr, multiplier, idMap, compute_values, verbose, quadratic)

def _collect_linear(exp, multiplier, idMap, compute_values, verbose, quadratic):
    ans = Results()
    if compute_values:
        ans.constant = multiplier*value(exp.constant)
    else:
        ans.constant = multiplier*exp.constant

    for c,v in zip(exp.linear_coefs, exp.linear_vars):
        if v.fixed:
            if compute_values:
                ans.constant += multiplier*v.value
            else:
                ans.constant += multiplier*v
        else:
            id_ = id(v)
            if id_ in idMap[None]:
                key = idMap[None][id_]
            else:
                key = len(idMap) - 1
                idMap[None][id_] = key
                idMap[key] = v
            if compute_values:
                if key in ans.linear:
                    ans.linear[key] += multiplier*value(c)
                else:
                    ans.linear[key] = multiplier*value(c)
            else:
                if key in ans.linear:
                    ans.linear[key] += multiplier*c
                else:
                    ans.linear[key] = multiplier*c
    return ans

def _collect_comparison(exp, multiplier, idMap, compute_values, verbose, quadratic):
    return Results(nonl=multiplier*exp)

def _collect_external_fn(exp, multiplier, idMap, compute_values, verbose, quadratic):
    if compute_values and exp.is_fixed():
        return Results(nonl=multiplier*value(exp))
    return Results(nonl=multiplier*exp)


_repn_collectors = {
    EXPR.SumExpression                          : _collect_sum,
    EXPR.ProductExpression                      : _collect_prod,
    EXPR.MonomialTermExpression                 : _collect_term,
    EXPR.PowExpression                          : _collect_pow,
    EXPR.DivisionExpression                     : _collect_division,
    EXPR.ReciprocalExpression                   : _collect_reciprocal,
    EXPR.Expr_ifExpression                      : _collect_branching_expr,
    EXPR.UnaryFunctionExpression                : _collect_nonl,
    EXPR.AbsExpression                          : _collect_nonl,
    EXPR.NegationExpression                     : _collect_negation,
    EXPR.LinearExpression                       : _collect_linear,
    EXPR.InequalityExpression                   : _collect_comparison,
    EXPR.RangedExpression                       : _collect_comparison,
    EXPR.EqualityExpression                     : _collect_comparison,
    EXPR.ExternalFunctionExpression             : _collect_external_fn,
    #_ConnectorData          : _collect_linear_connector,
    #SimpleConnector         : _collect_linear_connector,
    #param._ParamData        : _collect_linear_const,
    #param.SimpleParam       : _collect_linear_const,
    #param.Param             : _collect_linear_const,
    #parameter               : _collect_linear_const,
    NumericConstant                             : _collect_const,
    _GeneralVarData                             : _collect_var,
    SimpleVar                                   : _collect_var,
    Var                                         : _collect_var,
    variable                                    : _collect_var,
    IVariable                                   : _collect_var,
    _GeneralExpressionData                      : _collect_identity,
    SimpleExpression                            : _collect_identity,
    expression                                  : _collect_identity,
    noclone                                     : _collect_identity,
    _ExpressionData                             : _collect_identity,
    Expression                                  : _collect_identity,
    _GeneralObjectiveData                       : _collect_identity,
    SimpleObjective                             : _collect_identity,
    objective                                   : _collect_identity,
    }


def _collect_standard_repn(exp, multiplier, idMap,
                                      compute_values, verbose, quadratic):
    fn = _repn_collectors.get(exp.__class__, None)
    if fn is not None:
        return fn(exp, multiplier, idMap, compute_values, verbose, quadratic)
    #
    # Catch any known numeric constants
    #
    if exp.__class__ in native_numeric_types:
        return _collect_const(exp, multiplier, idMap, compute_values,
                              verbose, quadratic)
    #
    # These are types that might be extended using duck typing.
    #
    try:
        if exp.is_variable_type():
            fn = _collect_var
        if exp.is_named_expression_type():
            fn = _collect_identity
    except AttributeError:                                                          # TODO: coverage?
        pass
    if fn is not None:
        _repn_collectors[exp.__class__] = fn
        return fn(exp, multiplier, idMap, compute_values, verbose, quadratic)
    raise ValueError( "Unexpected expression (type %s)" % type(exp).__name__)       # TODO: coverage?


def _generate_standard_repn(expr, idMap=None, compute_values=True, verbose=False, quadratic=True, repn=None):
    if expr.__class__ is EXPR.SumExpression:
        #
        # This is the common case, so start collecting the sum
        #
        ans = _collect_sum(expr, 1, idMap, compute_values, verbose, quadratic)
    else:
        #
        # Call generic recursive logic
        #
        ans = _collect_standard_repn(expr, 1, idMap, compute_values, verbose, quadratic)
    #
    # Create the final object here from 'ans'
    #
    repn.constant = ans.constant
    #
    # Create a list (tuple) of the variables and coefficients
    #
    v = []
    c = []
    for key in ans.linear:
        val = ans.linear[key]
        if val.__class__ in native_numeric_types:
            if val == 0:
                continue
        elif val.is_constant():         # TODO: coverage?
            if value(val) == 0:
                continue
        v.append(idMap[key])
        c.append(ans.linear[key])
    repn.linear_vars = tuple(v)
    repn.linear_coefs = tuple(c)

    if quadratic:
        repn.quadratic_vars = []
        repn.quadratic_coefs = []
        for key in ans.quadratic:
            val = ans.quadratic[key]
            if val.__class__ in native_numeric_types:
                if val == 0:            # TODO: coverage?
                    continue
            elif val.is_constant():     # TODO: coverage?
                if value(val) == 0:
                    continue
            repn.quadratic_vars.append( (idMap[key[0]],idMap[key[1]]) )
            repn.quadratic_coefs.append( val )
        repn.quadratic_vars = tuple(repn.quadratic_vars)
        repn.quadratic_coefs = tuple(repn.quadratic_coefs)
        v = []
        c = []
        for key in ans.quadratic:
            v.append((idMap[key[0]], idMap[key[1]]))
            c.append(ans.quadratic[key])
        repn.quadratic_vars = tuple(v)
        repn.quadratic_coefs = tuple(c)

    if ans.nonl is not None and not isclose_const(ans.nonl,0):
        repn.nonlinear_expr = ans.nonl
        repn.nonlinear_vars = []
        for v_ in EXPR.identify_variables(repn.nonlinear_expr, include_fixed=False):
            repn.nonlinear_vars.append(v_)
            #
            # Update idMap in case we skipped nonlinear sub-expressions
            #
            # Q: Should we skip nonlinear sub-expressions?
            #
            id_ = id(v_)
            if id_ in idMap[None]:
                key = idMap[None][id_]
            else:
                key = len(idMap) - 1
                idMap[None][id_] = key
                idMap[key] = v_
        repn.nonlinear_vars = tuple(repn.nonlinear_vars)

    return repn


"""
WEH - This code assumes the expression is linear and fills in a dictionary.
      This avoids creating temporary Results objects, but in practice that's
      not a big win.  Hence, this is deprecated.

##-----------------------------------------------------------------------
##
## Logic for _generate_linear_standard_repn
##
##-----------------------------------------------------------------------

def _linear_collect_sum(exp, multiplier, idMap, compute_values, verbose, coef):
    varkeys = idMap[None]

    for e_ in itertools.islice(exp._args_, exp.nargs()):
        if e_.__class__ in native_numeric_types:
            coef[None] += multiplier*e_

        elif e_.is_variable_type():
            if e_.fixed:
                if compute_values:
                    coef[None] += multiplier*e_.value
                else:
                    coef[None] += multiplier*e_
            else:
                id_ = id(e_)
                if id_ in varkeys:
                    key = varkeys[id_]
                else:
                    key = len(idMap) - 1
                    varkeys[id_] = key
                    idMap[key] = e_
                if key in coef:
                    coef[key] += multiplier
                else:
                    coef[key] = multiplier

        elif not e_.is_potentially_variable():
            if compute_values:
                coef[None] += multiplier * value(e_)
            else:
                coef[None] += multiplier * e_

        elif e_.__class__ is EXPR.NegationExpression:
            arg = e_._args_[0]
            if arg.is_variable_type():
                if arg.fixed:
                    if compute_values:
                        coef[None] -= multiplier*arg.value
                    else:
                        coef[None] -= multiplier*arg
                else:
                    id_ = id(arg)
                    if id_ in varkeys:
                        key = varkeys[id_]
                    else:
                        key = len(idMap) - 1
                        varkeys[id_] = key
                        idMap[key] = arg
                    if key in coef:
                        coef[key] -= multiplier
                    else:
                        coef[key] = -1 * multiplier
            else:
                _collect_linear_standard_repn(arg, -1*multiplier, idMap, compute_values, verbose, coef)

        elif e_.__class__ is EXPR.MonomialTermExpression:
            if compute_values:
                lhs = value(e_._args_[0])
            else:
                lhs = e_._args_[0]
            if e_._args_[1].fixed:
                if compute_values:
                    coef[None] += multiplier*lhs*value(e_._args_[1])
                else:
                    coef[None] += multiplier*lhs*e_._args_[1]
            else:
                id_ = id(e_._args_[1])
                if id_ in varkeys:
                    key = varkeys[id_]
                else:
                    key = len(idMap) - 1
                    varkeys[id_] = key
                    idMap[key] = e_._args_[1]
                if key in coef:
                    coef[key] += multiplier*lhs
                else:
                    coef[key] = multiplier*lhs

        else:
            _collect_linear_standard_repn(e_, multiplier, idMap, compute_values, verbose, coef)

def _linear_collect_linear(exp, multiplier, idMap, compute_values, verbose, coef):
    varkeys = idMap[None]

    if compute_values:
        coef[None] += multiplier*value(exp.constant)
    else:
        coef[None] += multiplier*exp.constant

    for c,v in zip(exp.linear_coefs, exp.linear_vars):
        if v.fixed:
            if compute_values:
                coef[None] += multiplier*v.value
            else:
                coef[None] += multiplier*v
        else:
            id_ = id(v)
            if id_ in varkeys:
                key = varkeys[id_]
            else:
                key = len(idMap) - 1
                varkeys[id_] = key
                idMap[key] = v
            if compute_values:
                if key in coef:
                    coef[key] += multiplier*value(c)
                else:
                    coef[key] = multiplier*value(c)
            else:
                if key in coef:
                    coef[key] += multiplier*c
                else:
                    coef[key] = multiplier*c

def _linear_collect_term(exp, multiplier, idMap, compute_values, verbose, coef):
    #
    # LHS is a numeric value
    #
    if exp._args_[0].__class__ in native_numeric_types:
        if isclose_default(exp._args_[0],0):
            return
        _collect_linear_standard_repn(exp._args_[1], multiplier * exp._args_[0], idMap,
                                  compute_values, verbose, coef)
    #
    # LHS is a non-variable expression
    #
    else:
        if compute_values:
            val = value(exp._args_[0])
            if isclose_default(val,0):
                return
            _collect_linear_standard_repn(exp._args_[1], multiplier * val, idMap,
                                  compute_values, verbose, coef)
        else:
            _collect_linear_standard_repn(exp._args_[1], multiplier*exp._args_[0], idMap,
                                  compute_values, verbose, coef)

def _linear_collect_prod(exp, multiplier, idMap, compute_values, verbose, coef):
    #
    # LHS is a numeric value
    #
    if exp._args_[0].__class__ in native_numeric_types:
        if isclose_default(exp._args_[0],0):
            return
        _collect_linear_standard_repn(exp._args_[1], multiplier * exp._args_[0], idMap,
                                  compute_values, verbose, coef)
    #
    # LHS is a non-variable expression
    #
    elif not exp._args_[0].is_potentially_variable():
        if compute_values:
            val = value(exp._args_[0])
            if isclose_default(val,0):
                return
            _collect_linear_standard_repn(exp._args_[1], multiplier * val, idMap,
                                  compute_values, verbose, coef)
        else:
            _collect_linear_standard_repn(exp._args_[1], multiplier*exp._args_[0], idMap,
                                  compute_values, verbose, coef)
    #
    # The LHS should never be variable
    #
    elif exp._args_[0].is_fixed():
        if compute_values:
            val = value(exp._args_[0])
            if isclose_default(val,0):
                return
            _collect_linear_standard_repn(exp._args_[1], multiplier * val, idMap,
                                  compute_values, verbose, coef)
        else:
            _collect_linear_standard_repn(exp._args_[1], multiplier*exp._args_[0], idMap,
                                  compute_values, verbose, coef)
    else:
        if compute_values:
            val = value(exp._args_[1])
            if isclose_default(val,0):
                return
            _collect_linear_standard_repn(exp._args_[0], multiplier * val, idMap,
                                  compute_values, verbose, coef)
        else:
            _collect_linear_standard_repn(exp._args_[0], multiplier*exp._args_[1], idMap,
                                  compute_values, verbose, coef)

def _linear_collect_var(exp, multiplier, idMap, compute_values, verbose, coef):
    if exp.fixed:
        if compute_values:
            coef[None] += multiplier*value(exp)
        else:
            coef[None] += multiplier*exp
    else:
        id_ = id(exp)
        if id_ in idMap[None]:
            key = idMap[None][id_]
        else:
            key = len(idMap) - 1
            idMap[None][id_] = key
            idMap[key] = exp
        if key in coef:
            coef[key] += multiplier
        else:
            coef[key] = multiplier

def _linear_collect_negation(exp, multiplier, idMap, compute_values, verbose, coef):
    _collect_linear_standard_repn(exp._args_[0], -1*multiplier, idMap, compute_values, verbose, coef)

def _linear_collect_identity(exp, multiplier, idMap, compute_values, verbose, coef):
    arg = exp._args_[0]
    if arg.__class__ in native_numeric_types:
        coef[None] += arg
    elif not arg.is_potentially_variable():
        if compute_values:
            coef[None] += value(arg)
        else:
            coef[None] += arg
    else:
        _collect_linear_standard_repn(exp.expr, multiplier, idMap, compute_values, verbose, coef)

def _linear_collect_branching_expr(exp, multiplier, idMap, compute_values, verbose, coef):
    if exp._if.__class__ in native_numeric_types:
        if_val = exp._if
    else:
        # If this value is not constant, then the expression is nonlinear.
        if_val = value(exp._if)
    if if_val:
        _collect_linear_standard_repn(exp._then, multiplier, idMap, compute_values, verbose, coef)
    else:
        _collect_linear_standard_repn(exp._else, multiplier, idMap, compute_values, verbose, coef)

def _linear_collect_pow(exp, multiplier, idMap, compute_values, verbose, coef):
    if exp._args_[1].__class__ in native_numeric_types:
        exponent = exp._args_[1]
    else:
        # If this value is not constant, then the expression is nonlinear.
        exponent = value(exp._args_[1])

    if exponent == 0:
        coef[None] += multiplier
    else: #exponent == 1
        _collect_linear_standard_repn(exp._args_[0], multiplier, idMap, compute_values, verbose, coef)


_linear_repn_collectors = {
    EXPR.SumExpression                          : _linear_collect_sum,
    EXPR.ProductExpression                      : _linear_collect_prod,
    EXPR.MonomialTermExpression                 : _linear_collect_term,
    EXPR.PowExpression                          : _linear_collect_pow,
    #EXPR.DivisionExpression                     : _linear_collect_division,
    #EXPR.ReciprocalExpression                   : _linear_collect_reciprocal,
    EXPR.Expr_ifExpression                      : _linear_collect_branching_expr,
    #EXPR.UnaryFunctionExpression                : _linear_collect_nonl,
    #EXPR.AbsExpression                          : _linear_collect_nonl,
    EXPR.NegationExpression                     : _linear_collect_negation,
    EXPR.LinearExpression                       : _linear_collect_linear,
    #EXPR.InequalityExpression                   : _linear_collect_comparison,
    #EXPR.RangedExpression                       : _linear_collect_comparison,
    #EXPR.EqualityExpression                     : _linear_collect_comparison,
    #EXPR.ExternalFunctionExpression             : _linear_collect_external_fn,
    ##EXPR.LinearSumExpression               : _collect_linear_sum,
    ##_ConnectorData          : _collect_linear_connector,
    ##SimpleConnector         : _collect_linear_connector,
    ##param._ParamData        : _collect_linear_const,
    ##param.SimpleParam       : _collect_linear_const,
    ##param.Param             : _collect_linear_const,
    ##parameter               : _collect_linear_const,
    _GeneralVarData                             : _linear_collect_var,
    SimpleVar                                   : _linear_collect_var,
    Var                                         : _linear_collect_var,
    variable                                    : _linear_collect_var,
    IVariable                                   : _linear_collect_var,
    _GeneralExpressionData                      : _linear_collect_identity,
    SimpleExpression                            : _linear_collect_identity,
    expression                                  : _linear_collect_identity,
    noclone                                     : _linear_collect_identity,
    _ExpressionData                             : _linear_collect_identity,
    Expression                                  : _linear_collect_identity,
    _GeneralObjectiveData                       : _linear_collect_identity,
    SimpleObjective                             : _linear_collect_identity,
    objective                                   : _linear_collect_identity,
    }


def _collect_linear_standard_repn(exp, multiplier, idMap, compute_values, verbose, coefs):
    fn = _linear_repn_collectors.get(exp.__class__, None)
    if fn is not None:
        return fn(exp, multiplier, idMap, compute_values, verbose, coefs)
    #
    # These are types that might be extended using duck typing.
    #
    try:
        if exp.is_variable_type():
            fn = _linear_collect_var
        if exp.is_named_expression_type():
            fn = _linear_collect_identity
    except AttributeError:
        pass
    if fn is not None:
        return fn(exp, multiplier, idMap, compute_values, verbose, coefs)
    raise ValueError( "Unexpected expression (type %s)" % type(exp).__name__)

def _generate_linear_standard_repn(expr, idMap=None, compute_values=True, verbose=False, repn=None):
    coef = {None:0}
    #
    # Call recursive logic
    #
    ans = _collect_linear_standard_repn(expr, 1, idMap, compute_values, verbose, coef)
    #
    # Create the final object here from 'ans'
    #
    repn.constant = coef[None]
    del coef[None]
    #
    # Create a list (tuple) of the variables and coefficients
    #
    # If we compute the values of constants, then we can skip terms with zero
    # coefficients
    #
    if compute_values:
        keys = list(key for key in coef if not isclose(coef[key],0))
    else:
        keys = list(coef.keys())
    repn.linear_vars = tuple(idMap[key] for key in keys)
    repn.linear_coefs = tuple(coef[key] for key in keys)

    return repn
"""


##-----------------------------------------------------------------------
##
## Functions to preprocess blocks
##
##-----------------------------------------------------------------------


def preprocess_block_objectives(block, idMap=None):

    # Get/Create the ComponentMap for the repn
    if not hasattr(block,'_repn'):
        block._repn = ComponentMap()
    block_repn = block._repn

    for objective_data in block.component_data_objects(Objective,
                                                       active=True,
                                                       descend_into=False):

        if objective_data.expr is None:
            raise ValueError("No expression has been defined for objective %s"
                             % (objective_data.name))

        try:
            repn = generate_standard_repn(objective_data.expr, idMap=idMap)
        except Exception:
            err = sys.exc_info()[1]
            logging.getLogger('pyomo.core').error\
                ( "exception generating a standard representation for objective %s: %s" \
                      % (objective_data.name, str(err)) )
            raise

        block_repn[objective_data] = repn

def preprocess_block_constraints(block, idMap=None):

    # Get/Create the ComponentMap for the repn
    if not hasattr(block,'_repn'):
        block._repn = ComponentMap()
    block_repn = block._repn

    for constraint in block.component_objects(Constraint,
                                              active=True,
                                              descend_into=False):

        preprocess_constraint(block,
                              constraint,
                              idMap=idMap,
                              block_repn=block_repn)

def preprocess_constraint(block,
                      constraint,
                      idMap=None,
                      block_repn=None):

    from pyomo.repn.beta.matrix import MatrixConstraint
    if isinstance(constraint, MatrixConstraint):
        return

    # Get/Create the ComponentMap for the repn
    if not hasattr(block,'_repn'):
        block._repn = ComponentMap()
    block_repn = block._repn

    for index, constraint_data in iteritems(constraint):

        if not constraint_data.active:
            continue

        if constraint_data.body is None:
            raise ValueError(
                "No expression has been defined for the body "
                "of constraint %s" % (constraint_data.name))

        try:
            repn = generate_standard_repn(constraint_data.body,
                                           idMap=idMap)
        except Exception:
            err = sys.exc_info()[1]
            logging.getLogger('pyomo.core').error(
                "exception generating a standard representation for "
                "constraint %s: %s"
                % (constraint_data.name, str(err)))
            raise

        block_repn[constraint_data] = repn

def preprocess_constraint_data(block,
                           constraint_data,
                           idMap=None,
                           block_repn=None):

    # Get/Create the ComponentMap for the repn
    if not hasattr(block,'_repn'):
        block._repn = ComponentMap()
    block_repn = block._repn

    if constraint_data.body is None:
        raise ValueError(
            "No expression has been defined for the body "
            "of constraint %s" % (constraint_data.name))

    try:
        repn = generate_standard_repn(constraint_data.body,
                                       idMap=idMap)
    except Exception:
        err = sys.exc_info()[1]
        logging.getLogger('pyomo.core').error(
            "exception generating a standard representation for "
            "constraint %s: %s"
            % (constraint_data.name, str(err)))
        raise

    block_repn[constraint_data] = repn<|MERGE_RESOLUTION|>--- conflicted
+++ resolved
@@ -414,16 +414,6 @@
 def generate_standard_repn(
     expr, idMap=None, compute_values=True, verbose=False, quadratic=True,
     repn=None):
-<<<<<<< HEAD
-    timer.start()
-    if OLD:
-        ans = OLD_generate_standard_repn(
-            expr, idMap, compute_values, verbose, quadratic, repn)
-    else:
-        ans = NEW_generate_standard_repn(
-            expr, idMap, compute_values, verbose, quadratic, repn)
-    dt = timer.stop()
-=======
     try:
         timer.start()
         if OLD:
@@ -434,7 +424,6 @@
                 expr, idMap, compute_values, verbose, quadratic, repn)
     finally:
         dt = timer.stop()
->>>>>>> 33bc1c18
     #if dt > 0.01:
     #    sys.stdout.write(str(dt)+" ")
     return ans
