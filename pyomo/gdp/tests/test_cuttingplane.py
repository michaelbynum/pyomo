--- conflicted
+++ resolved
@@ -70,9 +70,6 @@
         self.assertIsNone(cut.upper)
 
         # test body
-<<<<<<< HEAD
-        #set_trace()
-=======
         self.assertEqual(len(cut.body._coef), 4)
         self.assertEqual(len(cut.body._args), 4)
         self.assertEqual(cut.body._const, 0)
@@ -104,5 +101,4 @@
             self.assertEqual(len(cut.body._args[i]._args), 1)
             self.assertAlmostEqual(cut.body._args[i]._const, -1*xhat[i])
             self.assertEqual(cut.body._args[i]._coef[0], 1)
-            self.assertIs(cut.body._args[i]._args[0], variables[i])
->>>>>>> b38e052f
+            self.assertIs(cut.body._args[i]._args[0], variables[i])