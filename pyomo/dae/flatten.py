#  ___________________________________________________________________________
#
#  Pyomo: Python Optimization Modeling Objects
#  Copyright 2017 National Technology and Engineering Solutions of Sandia, LLC
#  Under the terms of Contract DE-NA0003525 with National Technology and
#  Engineering Solutions of Sandia, LLC, the U.S. Government retains certain
#  rights in this software.
#  This software is distributed under the 3-clause BSD License.
#  ___________________________________________________________________________
from pyomo.core.base import Block, Reference
from pyomo.common.collections import ComponentSet, ComponentMap
from pyomo.core.base.block import SubclassOf
from pyomo.core.base.set import SetProduct
from pyomo.core.base.indexed_component import (
        UnindexedComponent_set,
        normalize_index,
        )
from pyomo.core.base.indexed_component_slice import IndexedComponent_slice
from collections import OrderedDict


def get_slice_for_set(s):
    """
    Get the slice of the proper dimension for a set.
    """
    if s.dimen != 0:
        if not normalize_index.flatten:
            return slice(None)
        else:
            if s.dimen is not None:
                # We will arrive here and fail for sets of dimension
                # UnknownSetDimen.
                return (slice(None),)*s.dimen
            else:
                return (Ellipsis,)
    else:
        # Case for e.g. UnindexedComponent_set
        return None

class _NotAnIndex(object):
    """ 
    `None` is a valid index, so we use a dummy class to 
    denote a slot that needs to get filled with indices
    from our product.
    """
    pass

def _fill_indices(filled_index, index):
    """
    `filled_index` is a list with some entries `_NotAnIndex`.
    We fill those entries with values from `index`, a tuple.
    """
    j = 0
    for i, val in enumerate(filled_index):
        if val is _NotAnIndex:
            filled_index[i] = index[j]
            # `index` is always a tuple, so this is valid
            j += 1
    # Make sure `filled_index` had the same number of vacancies
    # as `product` has factors. Not _strictly_ necessary.
    assert j == len(index)
    filled_index = tuple(filled_index)

    if len(filled_index) == 1:
        return filled_index[0]
    else:
        return filled_index

def _fill_indices_from_product(partial_index_list, product):
    """ 
    `partial_index_list` is a list of indices, each corresponding to a
    set. If an entry in `partial_index_list` is `_NotAnIndex`, that
    slot will get filled in by an entry from `setprod`.

    `product` is a `SetProduct` with as many "factors" as there are
    missing indices in `partial_index_list`.
    """
    # We will manipulate `normalize_index.flatten`.
    # Store its original value so we can reset it when we're done.
    _normalize_index_flatten = normalize_index.flatten
    try:
        normalize_index.flatten = False
        for index in product:
            # Since `normalize_index.flatten` is False, `index` is a
            # scalar or (tuple of (scalars or tuples)). Conveniently,
            # each entry in the tuple belongs to a single factor set.
            # I do not have to worry about having a product-of-products
            # here because I created the product from "unfactorable sets"

            # We need to generate a new index for every entry of `product`,
            # and want to reuse `partial_index_list` as a starting point,
            # so we copy it here.
<<<<<<< HEAD
            filled_index = partial_index_list.copy()
=======
            filled_index = list(partial_index_list)
>>>>>>> 467e7457

            normalize_index.flatten = _normalize_index_flatten

            # filled_index can now be used in the user's intended way
            # This determines how we will access the component's data
            # with our new index, which is currently _completely_ unflattened
            # (i.e. a tuple-of-tuples, no further nesting).
            #
            # This will not work well if the user's component is indexed by
            # a nested product of sets AND normalize_index.flatten is False.
            # In this case we may try to access a component's data with
            # >>> comp[(1,'a',1)]
            # (each coordinate belongs to its own set) when it expects
            # >>> comp[((1,'a'),1)]
            # because `comp` was created with two set arguments, the first
            # of which was already a product.

            yield _fill_indices(filled_index, index)

            normalize_index.flatten = False
            # Want to get the unflattened factors when we advance the
            # iterator of `product`
    finally:
        # Reset `normalize_index.flatten`
        normalize_index.flatten = _normalize_index_flatten

def generate_sliced_components(b, index_stack, _slice, sets, ctype, index_map):
    """
    Recursively generate sliced components of a block and its subblocks, along
    with the sets that were sliced for each component.

    `b` is a _BlockData object.

    `index_stack` is a list of indices "above" `b` in the
    hierarchy. Note that `b` is a data object, so any index
    of its parent component should be included in the stack.

    `_slice` is the slice generated so far. Our goal here is to
    yield extensions to `_slice` at this level of the hierarchy.

    `ctype` is the type we are looking for.

    `index_map` is potentially a map from each set in `sets` to a "representative
              index" to use if we ever have
    """
    for c in b.component_objects(ctype, descend_into=False):
        subsets = list(c.index_set().subsets())
        temp_idx = [get_slice_for_set(s) if s in sets else _NotAnIndex
                for s in subsets]
        new_sets = [s for s in subsets if s in sets]
        other_sets = [s for s in subsets if s not in sets]
        sliced_sets = index_stack + new_sets

        # We have extended our "index stack;" now we must extend
        # our slice.

        if other_sets and c.is_indexed():
            # We need to iterate over sets that aren't sliced
            # `c.is_indexed()` covers the case when UnindexedComponent_set
            # is in `other_sets`.
            cross_prod = other_sets[0].cross(*other_sets[1:])
            # The original implementation was to pick an arbitrary index
            # from the "flattened sets" and slice all the other indices.
            #
            # This implementation avoids issues about selecting an arbitrary
            # index, but requires duplicating some of the slice-iter logic below

            for new_index in _fill_indices_from_product(temp_idx, cross_prod):
                try:
                    c_slice = getattr(_slice, c.local_name)[new_index]
                    if type(c_slice) is IndexedComponent_slice:
                        # This is just to make sure we do not have an
                        # empty slice.
                        temp_slice = c_slice.duplicate()
                        next(iter(temp_slice))
                    yield sliced_sets, c_slice
                except StopIteration:
                    # We have an empty slice for some reason, e.g.
                    # a coordinate of `new_index` from the cross
                    # product was skipped in the original component.
                    pass
                except KeyError:
                    # We are creating scalar components from a product of
                    # sets. Components may be undefined for certain indices.
                    # We want to simply skip that index and move on.
                    pass
        else:
            # `c` is indexed only by sets we would like to slice.
            # Slice the component if it is indexed so a future getattr
            # will be valid.
            try:
                if c.is_indexed():
                    c_slice = getattr(_slice, c.local_name)[...]
                    # Make sure this slice is not empty...
                    next(iter(c_slice.duplicate()))
                else:
                    c_slice = getattr(_slice, c.local_name)
                yield sliced_sets, c_slice
            except StopIteration:
                pass

    # We now descend into subblocks
    for sub in b.component_objects(Block, descend_into=False):
        subsets = list(sub.index_set().subsets())
        temp_idx = [get_slice_for_set(s) if s in sets else _NotAnIndex
                for s in subsets]
        new_sets = [s for s in subsets if s in sets]
        other_sets = [s for s in subsets if s not in sets]

        # For each set we are slicing, if the user specified an index, put it
        # here. Otherwise, slice the set and we will call next(iter(_slice))
        # once the full index is constructed.
        descend_index_sliced_sets = tuple(index_map[s] if s in index_map else 
                get_slice_for_set(s) for s in new_sets)

        # Extend stack with new matched indices.
        index_stack.extend(new_sets)

        if other_sets and sub.is_indexed():
            cross_prod = other_sets[0].cross(*other_sets[1:])

            for new_index in _fill_indices_from_product(temp_idx, cross_prod):
                try:
                    sub_slice = getattr(_slice, sub.local_name)[new_index]

                    # Now we need to pick a block data to descend into
                    if new_sets:
                        # We sliced some sets, and need to fill in any
                        # indices provided by the user

                        # `new_index` could be a scalar, for compatibility with
                        # `normalize_index.flatten==False`.
                        tupl_new_index = (new_index,) if type(new_index) \
                                is not tuple else new_index
                        # Extract the indices of "other sets":
                        incomplete_descend_index = list(
                                idx if subset not in sets else _NotAnIndex
                                for idx, subset in zip(tupl_new_index, subsets)
                                )
                        # Fill rest of the entries with specified indices for
                        # sliced sets:
                        descend_index = _fill_indices(incomplete_descend_index,
                                descend_index_sliced_sets)
                        if len(descend_index) == 1:
                            descend_index = descend_index[0]

                        descend_slice = sub[descend_index]
                        data = descend_slice if type(descend_slice) is not \
                            IndexedComponent_slice else next(iter(descend_slice))
                        # If the user has supplied enough indices that we can
                        # descend into a concrete component, we do so. Otherwise
                        # we use the user's indices, slice the rest, and advance
                        # the iterator.
                    else:
                        # All indices are specified
                        data = sub[new_index]
                    for st, v in generate_sliced_components(data, index_stack,
                            sub_slice, sets, ctype, index_map):
                        yield tuple(st), v
                except StopIteration:
                    # Empty slice due to "skipped" index in subblock.
                    pass
                #except KeyError:
                #    # Trying to access a concrete data object for a "skipped" index.
                #    # I have been unable to produce this behavior for blocks,
                #    # but it may be possible somehow.
                #    pass
        else:
            # Either `sub` is a simple component, or we are slicing
            # all of its sets. What is common here is that we don't need
            # to iterate over "other sets."
            try:
                if sub.is_indexed():
                    sub_slice = getattr(_slice, sub.local_name)[...]
                    # We have to get the block data object.
                    descend_slice = sub[descend_index_sliced_sets]
                    data = descend_slice if type(descend_slice) is not \
                        IndexedComponent_slice else next(iter(descend_slice))
                else:
                    # `sub` is a simple component
                    sub_slice = getattr(_slice, sub.local_name)
                    data = sub
                for st, v in generate_sliced_components(data, index_stack,
                        sub_slice, sets, ctype, index_map):
                    yield tuple(st), v
            except StopIteration:
                # We encountered an empty slice. This should be very rare.
                pass

        # pop the index sets of the block whose sub-components
        # we just finished iterating over.
        for _ in new_sets:
            index_stack.pop()

def flatten_components_along_sets(m, sets, ctype, indices=None):
    """
    This function iterates over components (recursively) contained
    in a block and partitions their data objects into components
    indexed only by the specified sets.

    Args:
        m : Block whose components (and their sub-components) will be
            partitioned
        sets : Possible indexing sets for the returned components
        ctype : Type of component to identify and partition
        indices : indices of sets to use when descending into subblocks

    Returns:
        tuple: The first entry is a list of tuples of Pyomo Sets. The
               second is a list of lists of components, each indexed by
               the corresponding sets in the first entry.
        
    """
    if indices is None:
        index_map = ComponentMap()
    elif type(indices) is ComponentMap:
        index_map = indices
    else:
        index_map = ComponentMap(zip(sets, indices))

    index_stack = []

    set_of_sets = ComponentSet(sets)
    # Using these two `OrderedDict`s is a workaround because I can't
    # reliably use tuples of components as keys in a `ComponentMap`.
    sets_dict = OrderedDict()
    comps_dict = OrderedDict()
    for index_sets, _slice in generate_sliced_components(m, index_stack,
            m, set_of_sets, ctype, index_map):
        # Note that index_sets should always be a tuple, never a scalar.

        # TODO: Potentially re-order sets at this point.
        # In this way (time, space) would have the same key as (space, time).
        # They we'd have to somehow "swap indexing sets" when we create
        # the reference below.
        key = tuple(id(c) for c in index_sets)
        if key not in sets_dict:
            if len(key) == 0:
                sets_dict[key] = (UnindexedComponent_set,)
            else:
                sets_dict[key] = index_sets
        if key not in comps_dict:
            comps_dict[key] = []
        if len(key) == 0:
            comps_dict[key].append(_slice)
        else:
            # If the user wants to change these flags, they can access the
            # slice via the `referent` attribute of each reference component.
            _slice.attribute_errors_generate_exceptions = False
            _slice.key_errors_generate_exceptions = False
            comps_dict[key].append(Reference(_slice))

    # list-of-tuples of Sets:
    sets_list = list(sets for sets in sets_dict.values())
    # list-of-lists of components:
    comps_list = list(comps for comps in comps_dict.values())
    # E.g. we return: (
    #          [(time, space), (time,)],
    #          [[some_component, ...], [other, ...]],
    #      )                            ^ These components are indexed by time
    #            ^ These components are indexed by time and space
    return sets_list, comps_list

def flatten_dae_components(model, time, ctype, indices=None):
    target = ComponentSet((time,))
    sets_list, comps_list = flatten_components_along_sets(model, target, ctype,
            indices=indices)
    # Initialize these variables as, if no components of either category are
    # found, we expect to get an empty list.
    scalar_comps = []
    dae_comps = []
    for sets, comps in zip(sets_list, comps_list):
        if len(sets) == 1 and sets[0] is time:
            dae_comps = comps
        elif len(sets) == 0 or (len(sets) == 1 and 
                sets[0] is UnindexedComponent_set):
            scalar_comps = comps
        else:
            raise RuntimeError(
                "Invalid model for `flatten_dae_components`.\n"
                "This can happen if your model has components that are\n"
                "indexed by time (explicitly or implicitly) multiple times."
                )
    return scalar_comps, dae_comps<|MERGE_RESOLUTION|>--- conflicted
+++ resolved
@@ -90,11 +90,7 @@
             # We need to generate a new index for every entry of `product`,
             # and want to reuse `partial_index_list` as a starting point,
             # so we copy it here.
-<<<<<<< HEAD
-            filled_index = partial_index_list.copy()
-=======
             filled_index = list(partial_index_list)
->>>>>>> 467e7457
 
             normalize_index.flatten = _normalize_index_flatten
 
